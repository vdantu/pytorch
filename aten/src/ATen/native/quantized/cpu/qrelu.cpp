#include <ATen/ATen.h>
#include <ATen/core/op_registration/op_registration.h>
#include <ATen/native/TensorIterator.h>
#include <ATen/native/cpu/Loops.h>
<<<<<<< HEAD
#include <ATen/quantized/Quantizer.h>
=======
#include <ATen/NativeFunctions.h>
>>>>>>> a04f729b

#include <algorithm>

namespace at { namespace native {
Tensor quantized_relu(const Tensor& qx) {
  Tensor qy;
  const auto zero_point = qx.q_zero_point();
  AT_DISPATCH_QINT_TYPES(qx.scalar_type(), "qrelu", [&]() {
    qy = at::_empty_affine_quantized(qx.sizes(),
                                     at::device(kCPU).dtype(SCALAR_TYPE),
                                     qx.q_scale(),
                                     qx.q_zero_point());
    auto iter = TensorIterator::unary_op(qy, qx);
    cpu_kernel(iter, [&](scalar_t value) -> scalar_t {
      return scalar_t(std::max<underlying_t>(value.val_, zero_point));
    });
  });
  return qy;
}

<<<<<<< HEAD
namespace {
Tensor quantized_relu6(const Tensor& qx) {
  Tensor qy;
  const auto zero_point = qx.q_zero_point();
  AT_DISPATCH_QINT_TYPES(qx.scalar_type(), "qrelu", [&]() {
    qy = at::_empty_affine_quantized(
        qx.sizes(),
        at::device(kCPU).dtype(SCALAR_TYPE),
        qx.q_scale(),
        qx.q_zero_point());
    auto iter = TensorIterator::unary_op(qy, qx);
    scalar_t six = at::quantize_val<scalar_t>(qx.q_scale(), qx.q_zero_point(),
                                              6.0);
    cpu_kernel(iter, [&](scalar_t value) -> scalar_t {
      underlying_t relu_val = std::max<underlying_t>(value.val_, zero_point);
      return scalar_t(std::min<underlying_t>(relu_val, six.val_));
    });
  });
  return qy;
}

class QRelu final : public c10::OperatorKernel {
 public:
  Tensor operator()(Tensor qx) {
    return at::relu(qx);
  }
};

class QRelu6 final : public c10::OperatorKernel {
 public:
  Tensor operator()(Tensor qx) {
    return quantized_relu6(qx);
  }
};

static auto registry = c10::RegisterOperators()
.op("quantized::relu(Tensor qx) -> Tensor",
    c10::RegisterOperators::options().kernel<QRelu>(QuantizedCPUTensorId()))
.op("quantized::relu6(Tensor qx) -> Tensor",
    c10::RegisterOperators::options().kernel<QRelu6>(QuantizedCPUTensorId()));
} // namespace
=======
Tensor& quantized_relu_(Tensor& qx) {
  const auto zero_point = qx.q_zero_point();
  AT_DISPATCH_QINT_TYPES(qx.scalar_type(), "qrelu", [&]() {
    auto iter = TensorIterator::unary_op(qx, qx);
    cpu_kernel(iter, [&](scalar_t value) -> scalar_t {
      return scalar_t(std::max<underlying_t>(value.val_, zero_point));
    });
  });
  return qx;
}
>>>>>>> a04f729b

}}  // namespace at::native<|MERGE_RESOLUTION|>--- conflicted
+++ resolved
@@ -1,12 +1,9 @@
 #include <ATen/ATen.h>
+#include <ATen/NativeFunctions.h>
 #include <ATen/core/op_registration/op_registration.h>
 #include <ATen/native/TensorIterator.h>
 #include <ATen/native/cpu/Loops.h>
-<<<<<<< HEAD
 #include <ATen/quantized/Quantizer.h>
-=======
-#include <ATen/NativeFunctions.h>
->>>>>>> a04f729b
 
 #include <algorithm>
 
@@ -27,7 +24,18 @@
   return qy;
 }
 
-<<<<<<< HEAD
+Tensor& quantized_relu_(Tensor& qx) {
+  const auto zero_point = qx.q_zero_point();
+  AT_DISPATCH_QINT_TYPES(qx.scalar_type(), "qrelu", [&]() {
+    auto iter = TensorIterator::unary_op(qx, qx);
+    cpu_kernel(iter, [&](scalar_t value) -> scalar_t {
+      return scalar_t(std::max<underlying_t>(value.val_, zero_point));
+    });
+  });
+  return qx;
+}
+
+
 namespace {
 Tensor quantized_relu6(const Tensor& qx) {
   Tensor qy;
@@ -49,12 +57,6 @@
   return qy;
 }
 
-class QRelu final : public c10::OperatorKernel {
- public:
-  Tensor operator()(Tensor qx) {
-    return at::relu(qx);
-  }
-};
 
 class QRelu6 final : public c10::OperatorKernel {
  public:
@@ -64,22 +66,8 @@
 };
 
 static auto registry = c10::RegisterOperators()
-.op("quantized::relu(Tensor qx) -> Tensor",
-    c10::RegisterOperators::options().kernel<QRelu>(QuantizedCPUTensorId()))
 .op("quantized::relu6(Tensor qx) -> Tensor",
     c10::RegisterOperators::options().kernel<QRelu6>(QuantizedCPUTensorId()));
 } // namespace
-=======
-Tensor& quantized_relu_(Tensor& qx) {
-  const auto zero_point = qx.q_zero_point();
-  AT_DISPATCH_QINT_TYPES(qx.scalar_type(), "qrelu", [&]() {
-    auto iter = TensorIterator::unary_op(qx, qx);
-    cpu_kernel(iter, [&](scalar_t value) -> scalar_t {
-      return scalar_t(std::max<underlying_t>(value.val_, zero_point));
-    });
-  });
-  return qx;
-}
->>>>>>> a04f729b
 
 }}  // namespace at::native