--- conflicted
+++ resolved
@@ -134,16 +134,10 @@
     output = output.view(new_sizes);
     output = output.transpose(0, dim);
 
-<<<<<<< HEAD
-    // calculate inverse indices
-    Tensor inverse_indices = at::empty({0}, self.options().dtype(kLong));
-    if (return_inverse) {
-=======
     // calculate inverse indices and counts
     Tensor inverse_indices = at::empty({0}, self.options().dtype(kLong));
     Tensor counts = at::zeros(output.size(dim), self.options().dtype(kLong));
     if (return_inverse || return_counts) {
->>>>>>> 654e59fc
       int64_t size = self.size(dim);
       inverse_indices.resize_(size);
       Tensor mask = at::empty(input_sorted.size(0), self.options().dtype(kLong));
