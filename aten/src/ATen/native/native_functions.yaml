--- conflicted
+++ resolved
@@ -1929,12 +1929,8 @@
 # the below operator is a temporary hack for adding return_counts support
 # Please don't rely on these two operators, they will be removed soon
 
-<<<<<<< HEAD
 - func: _unique2(Tensor self, bool sorted=True, bool return_inverse=False, bool return_counts=False) -> (Tensor, Tensor, Tensor)
   matches_jit_signature: True
-=======
-- func: _unique2_temporary_will_remove_soon(Tensor self, bool sorted=True, bool return_inverse=False, bool return_counts=False) -> (Tensor, Tensor, Tensor)
->>>>>>> 15cc8602
   variants: function
   dispatch:
     CPU: _unique2_cpu
