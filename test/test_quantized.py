from __future__ import absolute_import, division, print_function, unicode_literals

import numpy as np
import unittest

import torch
import torch.jit
import torch.nn.functional as F
from torch.nn.modules.utils import _pair

from hypothesis import assume, given
from hypothesis import strategies as st
import hypothesis_utils as hu

from common_utils import TEST_WITH_UBSAN, TestCase, run_tests, IS_WINDOWS, IS_PPC
from common_quantized import _quantize, _dequantize, _calculate_dynamic_qparams


# Make sure we won't have overflows from vpmaddubsw instruction used in FBGEMM.
# On the current Intel x86 architecture, we need to utilize vpmaddubsw instruction
# for the 8-bit int multiplication. This instruction vertically multiplies each
# unsigned 8-bit integer from a with the corresponding signed 8-bit integer from
# b, producing intermediate signed 16-bit integers. This function modifies the
# weights to eliminate the overflow on the signed 16-bit integers.
def avoid_vpmaddubsw_overflow_linear(
    batch_size, input_channels, output_channels, X, X_min, X_max, W, W_min, W_max
):
    for i, j in np.ndindex((batch_size, output_channels)):
        for k in range(0, input_channels // 2 * 2, 2):
            x0 = X[i, k] - X_min
            x1 = X[i, k + 1] - X_min
            w0 = W[j, k] - 128 - W_min
            w1 = W[j, k + 1] - 128 - W_min
            if x0 * w0 + x1 * w1 < -(1 << 15):
                w1_adjusted = (-(1 << 15) - float(x0) * w0) / x1
                W[j, k + 1] = int(w1_adjusted) + 128 + W_min
            elif x0 * w0 + x1 * w1 > (1 << 15) - 1:
                w1_adjusted = ((1 << 15) - 1 - float(x0) * w0) / x1
                W[j, k + 1] = int(w1_adjusted) + 128 + W_min

    # Go through the same loop again to double check we don't have any overflow
    for i, j in np.ndindex((batch_size, output_channels)):
        for k in range(0, input_channels // 2 * 2, 2):
            x0 = X[i, k] - X_min
            x1 = X[i, k + 1] - X_min
            w0 = W[j, k] - 128 - W_min
            w1 = W[j, k + 1] - 128 - W_min
            assert -(1 << 15) <= x0 * w0 + x1 * w1 < (1 << 15)


# Reference quantized Linear operator
def qlinear_ref(X_q, X_scale, X_zp, W_q, W_scale, W_zp, b_q, Y_scale, Y_zp):
    X_q = np.reshape(X_q, (-1, X_q.shape[X_q.ndim - 1]))
    row_offsets_ref = X_q.sum(axis=1).astype(np.int32).reshape((-1, 1))
    col_offsets_ref = W_q.sum(axis=1).astype(np.int32).reshape((1, -1))
    assert X_q.ndim == 2
    batch_size, input_channels = X_q.shape
    Prod_XqWq_ref = (
        np.matmul(X_q.astype(np.int32), W_q.astype(np.int32).T)
        - W_zp * row_offsets_ref
        - X_zp * col_offsets_ref
        + input_channels * X_zp * W_zp
    )
    if b_q is not None:
        Prod_XqWq_ref += b_q
    Y_q_ref = _quantize(Prod_XqWq_ref, Y_scale / (X_scale * W_scale), Y_zp)
    return Y_q_ref

class TestQuantizedOps(TestCase):
    """Computes the output shape given pooling parameters."""
    def _pool_output_shape(self, input_size, kernel_size, padding, stride,
                           dilation, ceiling_mode=False):
        if stride is None:
            stride = kernel_size
        output_size = (
            (input_size + 2 * padding - dilation * (kernel_size - 1) - 1
             + (stride - 1 if ceiling_mode else 0)) // stride + 1)
        if (padding > 0 and
                ((output_size - 1) * stride >= input_size + padding)):
            output_size += 1
        return output_size

    """Tests the correctness of the quantized::relu op."""
    @given(qparams=hu.qparams())
    def test_qrelu(self, qparams):
        X = np.array([[-3, -2, 1, 2],
                      [0, 0, 0, 0],
                      [-5, -4, -3, -2],
                      [1, 2, 3, 4]], dtype=np.float32)
        scale, zero_point, torch_type = qparams

        Y = X.copy()
        Y[Y < 0] = 0
        qY = torch.quantize_linear(torch.from_numpy(Y), scale=scale,
                                   zero_point=zero_point, dtype=torch_type)
        X = torch.from_numpy(X)
        qX = torch.quantize_linear(X, scale=scale, zero_point=zero_point,
                                   dtype=torch_type)

        ops_under_test = {
            'native': torch.relu,
            'nn.functional': torch.nn.functional.relu,
        }

        for name, op in ops_under_test.items():
            qY_hat = op(qX)
            self.assertEqual(qY, qY_hat, message="{} relu failed".format(name))

<<<<<<< HEAD
    """Tests the correctness of the quantized::relu op."""
    @given(X=hu.tensor(shapes=hu.array_shapes(1, 5, 1, 5),
                       qparams=hu.qparams()))
    def test_qrelu6(self, X):
        X, (scale, zero_point, torch_type) = X

        Y = X.copy()
        Y[Y < 0] = 0
        Y[Y > 6.0] = 6.0
        qY = torch.quantize_linear(torch.from_numpy(Y), scale=scale,
                                   zero_point=zero_point, dtype=torch_type)
        X = torch.from_numpy(X)
        qX = torch.quantize_linear(X, scale=scale, zero_point=zero_point,
                                   dtype=torch_type)

        ops_under_test = {
            'ops.quantized': torch.ops.quantized.relu6,
            'module': torch.nn.quantized.ReLU6(),
        }

        for name, op in ops_under_test.items():
            qY_hat = op(qX)
=======
        ops_under_test_inplace = {
            'inplace native': torch.relu_,
            'inplace nn.functional': torch.nn.functional.relu_,
        }

        for name, op_ in ops_under_test_inplace.items():
            qY_hat = qX.clone()
            op_(qY_hat)
>>>>>>> a04f729b
            self.assertEqual(qY, qY_hat, message="{} relu failed".format(name))

    """Tests the correctness of the add and add_relu op."""
    def test_qadd_relu_same_qparams(self):
        add_relu = torch.ops.quantized.add_relu
        add = torch.ops.quantized.add
        add_out = torch.ops.quantized.add_out
        add_relu_out = torch.ops.quantized.add_relu_out

        A = torch.arange(-25, 25, dtype=torch.float)
        B = torch.arange(-25, 25, dtype=torch.float)
        scale = 2.0
        zero_point = 127
        qA = torch.quantize_linear(A, scale=scale, zero_point=zero_point,
                                   dtype=torch.quint8)
        qB = torch.quantize_linear(B, scale=scale, zero_point=zero_point,
                                   dtype=torch.quint8)

        # Add ReLU ground truth
        C = (qA.dequantize() + qB.dequantize()).numpy()
        qC = _quantize(C, scale, zero_point)
        qC_hat = add(qA, qB, scale=scale, zero_point=zero_point)
        np.testing.assert_equal(qC, qC_hat.int_repr(),
                                "Quantized addition failed.")
        qC_out_hat = torch._empty_affine_quantized(qC.shape,
                                                   scale=scale,
                                                   zero_point=zero_point,
                                                   dtype=torch.quint8)
        add_out(qA, qB, out=qC_out_hat)
        self.assertEqual(qC_hat, qC_out_hat, message="Add.out failed")

        # Add + ReLU ground truth
        Crelu = C.copy()
        Crelu[C < 0] = 0
        qCrelu = _quantize(Crelu, scale, zero_point)
        qCrelu_hat = add_relu(qA, qB, scale=scale, zero_point=zero_point)
        np.testing.assert_equal(qCrelu, qCrelu_hat.int_repr(),
                                "Quantized addition with ReLU failed.")
        qCrelu_out_hat = torch._empty_affine_quantized(qCrelu.shape,
                                                       scale=scale,
                                                       zero_point=zero_point,
                                                       dtype=torch.quint8)
        add_relu_out(qA, qB, out=qCrelu_out_hat)
        self.assertEqual(qCrelu_hat, qCrelu_out_hat,
                         message="AddReLU.out failed")

    """Tests the correctness of the add and add_relu op."""
    def test_qadd_relu_different_qparams(self):
        add_relu = torch.ops.quantized.add_relu
        add = torch.ops.quantized.add
        add_out = torch.ops.quantized.add_out
        add_relu_out = torch.ops.quantized.add_relu_out

        A = torch.arange(-25, 25, dtype=torch.float)
        B = torch.arange(-25, 25, dtype=torch.float)
        scale_A = 3.0
        zero_point_A = 7
        scale_B = 5.0
        zero_point_B = 127

        scale_C = 0.5
        zero_point_C = 5

        qA = torch.quantize_linear(A, scale=scale_A, zero_point=zero_point_A,
                                   dtype=torch.quint8)
        qB = torch.quantize_linear(B, scale=scale_B, zero_point=zero_point_B,
                                   dtype=torch.quint8)

        # Add ground truth
        C = (qA.dequantize() + qB.dequantize()).numpy()
        qC = _quantize(C, scale_C, zero_point_C)
        qC_hat = add(qA, qB, scale=scale_C, zero_point=zero_point_C)
        np.testing.assert_equal(qC, qC_hat.int_repr(),
                                "Quantized addition failed.")
        qC_out_hat = torch._empty_affine_quantized(qC.shape,
                                                   scale=scale_C,
                                                   zero_point=zero_point_C,
                                                   dtype=torch.quint8)
        add_out(qA, qB, out=qC_out_hat)
        self.assertEqual(qC_hat, qC_out_hat, message="Add.out failed")

        # Add + ReLU ground truth
        Crelu = C.copy()
        Crelu[C < 0] = 0
        qCrelu = _quantize(Crelu, scale_C, zero_point_C)
        qCrelu_hat = add_relu(qA, qB, scale=scale_C, zero_point=zero_point_C)
        np.testing.assert_equal(qCrelu, qCrelu_hat.int_repr(),
                                "Quantized addition with ReLU failed.")
        qCrelu_out_hat = torch._empty_affine_quantized(qCrelu.shape,
                                                       scale=scale_C,
                                                       zero_point=zero_point_C,
                                                       dtype=torch.quint8)
        add_relu_out(qA, qB, out=qCrelu_out_hat)
        self.assertEqual(qCrelu_hat, qCrelu_out_hat,
                         message="AddReLU.out failed")

    """Tests max pool operation on quantized tensors."""
    @given(X=hu.tensor(shapes=hu.array_shapes(min_dims=3, max_dims=4,
                                              min_side=1, max_side=10),
                       qparams=hu.qparams()),
           kernel=st.sampled_from((3, 5, 7)),
           stride=st.sampled_from((None, 1, 2)),
           dilation=st.integers(1, 2),
           padding=st.integers(0, 2))
    def test_max_pool2d(self, X, kernel, stride, dilation, padding):
        X, (scale, zero_point, torch_type) = X
        # Check constraints
        assume(kernel // 2 >= padding)  # Kernel cannot be overhanging!
        iH, iW = X.shape[-2:]
        oH = self._pool_output_shape(iH, kernel, padding, stride, dilation)
        assume(oH > 0)
        oW = self._pool_output_shape(iW, kernel, padding, stride, dilation)
        assume(oW > 0)

        a = torch.from_numpy(X)
        a_pool = torch.nn.functional.max_pool2d(a, kernel_size=kernel,
                                                stride=stride,
                                                padding=padding, dilation=dilation)
        a_ref = torch.quantize_linear(a_pool, scale=scale,
                                      zero_point=zero_point, dtype=torch_type)
        a_ref = a_ref.dequantize()
        qa = torch.quantize_linear(a, scale=scale, zero_point=zero_point,
                                   dtype=torch_type)

        ops_under_test = {
            "torch": torch.max_pool2d,
            "nn.functional": torch.nn.functional.max_pool2d,
            "nn.quantized.functional": torch.nn.quantized.functional.max_pool2d
        }

        for name, op in ops_under_test.items():
            a_hat = op(qa, kernel_size=kernel, stride=stride, padding=padding,
                       dilation=dilation)
            self.assertEqual(a_ref, a_hat.dequantize(),
                             message="{} results are off".format(name))
        # Test the ops.quantized separately, because None is not treated.
        a_hat = torch.ops.quantized.max_pool2d(
            qa, kernel_size=_pair(kernel),
            stride=_pair(kernel if stride is None else stride),
            padding=_pair(padding), dilation=_pair(dilation))
        self.assertEqual(a_ref, a_hat.dequantize(),
                         message="ops.quantized.max_pool2d results are off")

    @given(X=hu.tensor(shapes=hu.array_shapes(min_dims=3, max_dims=4,
                                              min_side=1, max_side=10),
                       qparams=hu.qparams()),
           output_size_h=st.integers(1, 10),
           output_size_w=st.integers(1, 10))
    def test_adaptive_avg_pool2d(self, X, output_size_h, output_size_w):
        X, (scale, zero_point, torch_type) = X

        H, W = X.shape[-2:]
        assume(output_size_h <= H)
        assume(output_size_w <= W)
        if output_size_h == output_size_w:
            output_size = output_size_h
        else:
            output_size = (output_size_h, output_size_w)

        X = torch.from_numpy(X)
        qX = torch.quantize_linear(X, scale=scale, zero_point=zero_point,
                                   dtype=torch_type)

        # Run reference on int_repr + round to avoid double rounding error.
        X_ref = torch.nn.functional.adaptive_avg_pool2d(
            qX.int_repr().to(torch.float), output_size).round()

        ops_under_test = {
            "nn.functional": torch.nn.functional.adaptive_avg_pool2d,
            "nn.quantized.functional":
                torch.nn.quantized.functional.adaptive_avg_pool2d
        }

        error_message = r"Results are off for {}:\n\tExpected:\n{}\n\tGot:\n{}"

        for name, op in ops_under_test.items():
            qX_hat = op(qX, output_size=output_size)
            self.assertEqual(X_ref, qX_hat.int_repr(), prec=1.0,
                             message=error_message.format(name, X_ref, qX_hat))
            self.assertEqual(scale, qX_hat.q_scale(),
                             message=error_message.format(name + '.scale', scale, qX_hat.q_scale()))
            self.assertEqual(zero_point, qX_hat.q_zero_point(),
                             message=error_message.format(name + '.zero_point', scale,
                                                          qX_hat.q_zero_point()))

    """Tests quantize concatenation (both fused and not)."""
    @given(X=hu.tensor(shapes=hu.array_shapes(min_dims=3, max_dims=4,
                                              min_side=1, max_side=10),
                       qparams=hu.qparams()),
           num=st.integers(1, 4),
           dim=st.integers(1, 4),
           relu=st.booleans())
    def test_cat(self, X, num, dim, relu):
        tensors_q = []
        tensors_ref = []
        X, (scale, zero_point, torch_type) = X
        assume(dim < X.ndim)
        X = torch.from_numpy(X)
        new_shape = np.array(X.shape)
        new_shape[dim] = 0
        for idx in range(num):
            tensors_q.append(torch.quantize_linear(X, scale, zero_point,
                                                   torch_type))
            tensors_ref.append(X)
            new_shape[dim] += tensors_ref[-1].shape[dim]

        cat_ref = torch.cat(tensors_ref, dim=dim)
        cat_ref = torch.quantize_linear(cat_ref, scale, zero_point, torch_type)
        cat_ref = cat_ref.dequantize()

        if relu:
            cat_ref = F.relu(cat_ref)
            q_cat_op = torch.ops.quantized.cat_relu
            q_cat_out_op = torch.ops.quantized.cat_relu_out
        else:
            q_cat_op = torch.ops.quantized.cat
            q_cat_out_op = torch.ops.quantized.cat_out

        cat_q = q_cat_op(tensors_q, dim=dim, scale=scale,
                         zero_point=zero_point)
        cat_q = cat_q.dequantize()
        np.testing.assert_equal(cat_ref.numpy(), cat_q.numpy())

        cat_q_out = torch._empty_affine_quantized(
            list(new_shape), scale=scale,
            zero_point=zero_point, dtype=torch_type)
        q_cat_out_op(tensors_q, dim=dim, out=cat_q_out)
        cat_q_out = cat_q_out.dequantize()
        np.testing.assert_equal(cat_ref.numpy(), cat_q_out.numpy())

        # Test the cat on per-channel quantized tensor.
        ch_axis = 1
        scales = torch.from_numpy(np.array([1.0] * X.shape[ch_axis]))
        scales = scales.to(torch.float64)
        zero_points = torch.from_numpy(np.array([0] * X.shape[ch_axis]))
        zero_points = zero_points.to(torch.long)
        tensors_q[0] = torch.quantize_linear_per_channel(
            X, scales, zero_points, axis=[ch_axis], dtype=torch_type)
        with self.assertRaisesRegex(RuntimeError, "supported.*cat"):
            cat_q = q_cat_op(tensors_q, dim=ch_axis, scale=scale,
                             zero_point=zero_point)

    """Tests the correctness of the quantized equal op."""
    @given(X=hu.tensor(shapes=hu.array_shapes(1, 5, 1, 5),
                       qparams=hu.qparams()),
           X2=hu.tensor(shapes=hu.array_shapes(1, 5, 1, 5),
                        qparams=hu.qparams()),
           X_per_channel=st.booleans(),
           X2_per_channel=st.booleans())
    def test_equal(self, X, X2, X_per_channel, X2_per_channel):
        X, X_params = X
        (scale, zero_point, torch_type) = X_params
        X2, X2_params = X2
        (scale2, zero_point2, torch_type2) = X2_params

        X = torch.from_numpy(X)
        if X_per_channel:
            X_scheme = 'per_channel'
            channels = X.shape[-1]
            qX = torch.quantize_linear_per_channel(
                X,
                scales=torch.tensor([scale] * channels),
                zero_points=torch.tensor([zero_point] * channels),
                dtype=torch_type,
                axis=[X.ndim - 1])
        else:
            X_scheme = 'per_tensor'
            qX = torch.quantize_linear(X, scale=scale, zero_point=zero_point,
                                       dtype=torch_type)
        X2 = torch.from_numpy(X2)
        if X2_per_channel:
            X2_scheme = 'per_channel'
            channels = X2.shape[-1]
            qX2 = torch.quantize_linear_per_channel(
                X2,
                scales=torch.tensor([scale2] * channels),
                zero_points=torch.tensor([zero_point2] * channels),
                dtype=torch_type2,
                axis=[X2.ndim - 1])
        else:
            X2_scheme = 'per_tensor'
            qX2 = torch.quantize_linear(X2, scale=scale2, zero_point=zero_point2,
                                        dtype=torch_type2)

        def equal_ref(X, params, X_scheme, X2, params2, X2_scheme):
            if X_scheme != X2_scheme:
                return False
            if params != params2:
                return False
            if X.shape != X2.shape:
                return False
            if (X != X2).any():
                return False
            return True

        self.assertEqual(qX.equal(qX), equal_ref(X, X_params, X_scheme, X, X_params, X_scheme))
        self.assertEqual(qX.equal(qX2), equal_ref(X, X_params, X_scheme, X2, X2_params, X2_scheme))


@unittest.skipIf(
    TEST_WITH_UBSAN or not torch.fbgemm_is_cpu_supported(),
    " Quantized Linear requires FBGEMM. FBGEMM does not play"
    " well with UBSAN at the moment, so we skip the test if"
    " we are in a UBSAN environment.",
)
class TestDynamicQuantizedLinear(TestCase):
    """Tests the correctness of the dynamic quantized linear and linear_relu op."""
    @given(
        batch_size=st.integers(1, 4),
        input_channels=st.integers(16, 32),
        output_channels=st.integers(4, 8),
        use_bias=st.booleans(),
        use_relu=st.booleans(),
        use_multi_dim_input=st.booleans())
    def test_qlinear(self, batch_size, input_channels, output_channels,
                     use_bias, use_relu, use_multi_dim_input):
        qlinear_prepack = torch.ops.quantized.fbgemm_linear_prepack
        if use_relu:
            qlinear_dynamic = torch.ops.quantized.fbgemm_linear_relu_dynamic
        else:
            qlinear_dynamic = torch.ops.quantized.fbgemm_linear_dynamic

        if use_multi_dim_input:
            batch_size *= 3  # Test the multi-dim input tensor

        X_scale = 1.0
        X_zp = 0
        X_value_min = 0
        X_value_max = 255
        X_q0 = np.round(np.random.rand(batch_size, input_channels) * (
            X_value_max - X_value_min) + X_value_min
        ).astype(np.uint8)
        X_q0[0, 0] = X_value_min
        X_q0[0, 1] = X_value_max

        W_scale = 1.0
        W_zp = 0
        W_value_min = -128
        W_value_max = 127
        W_q0 = np.round(
            np.random.rand(output_channels, input_channels)
            * (W_value_max - W_value_min)
            + W_value_min
        ).astype(np.int8)
        W_q0[0, 0] = W_value_min
        W_q0[1, 0] = W_value_max

        b_value_min = -10
        b_value_max = 10
        b_q0 = np.round(
            np.random.rand(output_channels) * (b_value_max - b_value_min) +
            b_value_min
        ).astype(np.int32) if use_bias else None

        avoid_vpmaddubsw_overflow_linear(
            batch_size,
            input_channels,
            output_channels,
            X_q0,
            X_value_min,
            X_value_max,
            W_q0,
            W_value_min,
            W_value_max,
        )

        X_fp32 = torch.from_numpy(_dequantize(X_q0, X_scale, X_zp)).to(dtype=torch.float)
        W_fp32 = torch.from_numpy(_dequantize(W_q0, W_scale, W_zp)).to(dtype=torch.float)
        b_fp32 = torch.from_numpy(
            _dequantize(b_q0, X_scale * W_scale, 0)
        ).to(dtype=torch.float) if use_bias else None

        if use_multi_dim_input:
            X_fp32 = X_fp32.view(3, int(batch_size / 3), input_channels)

        W_scale, W_zp = _calculate_dynamic_qparams(W_fp32, torch.qint8)
        W_q = torch.quantize_linear(W_fp32, scale=W_scale, zero_point=W_zp, dtype=torch.qint8)

        # Observe X_fp32 and determine X_scale and X_zero_point, this should match
        # internals of dynamic linear.
        X_scale, X_zp = _calculate_dynamic_qparams(X_fp32, torch.quint8)
        X_q = torch.quantize_linear(X_fp32, scale=X_scale, zero_point=X_zp, dtype=torch.quint8)

        # Weight prepacking operator for dynamic quantized Linear
        W_prepack = qlinear_prepack(W_q)
        # Dynamic quantized Linear operator with prepacked weight
        Y_fp32 = qlinear_dynamic(X_q.dequantize(), W_prepack, b_fp32)
        # Y_fp32 = qlinear_dynamic(X_fp32, W_prepack, b_fp32)

        Y_fp32_ref = F.linear(X_q.dequantize(), W_q.dequantize(), b_fp32)
        # Y_fp32_ref = F.linear(X_fp32, W_fp32, b_fp32)
        # if use_multi_dim_input:
        #     Y_fp32_ref = Y_fp32_ref.view(3, int(batch_size / 3), output_channels)

        if use_relu:
            Y_fp32_ref[Y_fp32_ref < 0.0] = 0.0

        self.assertEqual(Y_fp32, Y_fp32_ref,
                         message="torch.ops.quantized.fbgemm_linear_dynamic results are off")

@unittest.skipIf(
    not torch.fbgemm_is_cpu_supported(),
    " Quantized operations require FBGEMM. FBGEMM is only optimized for CPUs"
    " with instruction set support avx2 or newer.",
)
class TestQuantizedLinear(unittest.TestCase):
    """Tests the correctness of the quantized linear and linear_relu op."""
    @given(batch_size=st.integers(1, 4),
           input_channels=st.integers(16, 32),
           output_channels=st.integers(4, 8),
           use_bias=st.booleans(),
           use_relu=st.booleans(),
           use_multi_dim_input=st.booleans())
    def test_qlinear(self, batch_size, input_channels, output_channels, use_bias,
                     use_relu, use_multi_dim_input):
        qlinear_prepack = torch.ops.quantized.fbgemm_linear_prepack
        if use_relu:
            qlinear = torch.ops.quantized.fbgemm_linear_relu
        else:
            qlinear = torch.ops.quantized.fbgemm_linear

        if use_multi_dim_input:
            batch_size *= 3  # Test the multi-dim input tensor

        X_scale = 1.5
        X_zp = 5
        X_value_min = 0
        X_value_max = 225
        X_q0 = np.round(
            np.random.rand(batch_size, input_channels) * (X_value_max - X_value_min)
            + X_value_min
        ).astype(np.uint8)

        W_scale = 0.4
        W_zp = 2
        W_value_min = -128
        W_value_max = 127
        W_q0 = np.round(
            np.random.rand(output_channels, input_channels)
            * (W_value_max - W_value_min)
            + W_value_min
        ).astype(np.int8)

        b_value_min = -10
        b_value_max = 10
        b_q0 = np.round(
            np.random.rand(output_channels) * (b_value_max - b_value_min) + b_value_min
        ).astype(np.int32) if use_bias else None

        avoid_vpmaddubsw_overflow_linear(
            batch_size,
            input_channels,
            output_channels,
            X_q0,
            X_value_min,
            X_value_max,
            W_q0,
            W_value_min,
            W_value_max,
        )

        X = torch.from_numpy(_dequantize(X_q0, X_scale, X_zp)).to(dtype=torch.float)
        W = torch.from_numpy(_dequantize(W_q0, W_scale, W_zp)).to(dtype=torch.float)
        b = torch.from_numpy(_dequantize(b_q0, X_scale * W_scale, 0)).to(dtype=torch.float) if use_bias else None

        X_q = torch.quantize_linear(X, scale=X_scale, zero_point=X_zp, dtype=torch.quint8)
        W_q = torch.quantize_linear(W, scale=W_scale, zero_point=W_zp, dtype=torch.qint8)
        b_q = torch.quantize_linear(b, scale=X_scale * W_scale, zero_point=0, dtype=torch.qint32) if use_bias else None

        # Compare X_scale * W_scale * input_channels * X_value_max * W_value_max with
        # Y_scale * 255 (max for uint8).
        Y_scale = 125.1234
        Y_zp = 5

        # Reference quantized Linear operator
        Y_q_ref = qlinear_ref(X_q0, X_scale, X_zp, W_q0, W_scale, W_zp, b_q0, Y_scale, Y_zp)
        if use_relu:
            Y_q_ref[Y_q_ref < Y_zp] = Y_zp
        if use_multi_dim_input:
            Y_q_ref = np.reshape(Y_q_ref, (3, int(batch_size / 3), output_channels))

        # Weight prepacking operator for quantized Linear
        W_prepack = qlinear_prepack(W_q)

        if use_multi_dim_input:
            X_q = X_q.view(3, int(batch_size / 3), input_channels)

        # Quantized Linear operator with prepacked weight
        Y_q = qlinear(X_q, W_prepack, b_q, Y_scale, Y_zp)

        # Y_q_ref_real = _dequantize(Y_q_ref, Y_scale, Y_zp)
        # Y_q_real = Y_q.dequantize()

        # Assert equal
        np.testing.assert_equal(Y_q_ref, Y_q.int_repr().numpy())

        # Reference quantized result from PyTorch Linear operator
        W_fp32 = W_q.dequantize().to(dtype=torch.float)
        X_fp32 = X_q.dequantize().to(dtype=torch.float)
        b_fp32 = b_q.dequantize().to(dtype=torch.float) if use_bias else None
        Y_fp32_ref = F.linear(X_fp32, W_fp32, b_fp32)
        if use_relu:
            Y_fp32_ref[Y_fp32_ref < 0.0] = 0.0
        Y_q_ref2 = torch.quantize_linear(Y_fp32_ref, Y_scale, Y_zp, torch.quint8)

        # Assert equal
        np.testing.assert_equal(Y_q_ref2.int_repr().numpy(), Y_q.int_repr().numpy())

    """Tests the correctness of the quantized::fbgemm_linear_unpack op."""
    @given(W=hu.tensor(shapes=hu.array_shapes(2, 2,),
                       qparams=hu.qparams(dtypes=torch.qint8)))
    def test_qlinear_unpack(self, W):
        W, (W_scale, W_zp, torch_type) = W
        qlinear_prepack = torch.ops.quantized.fbgemm_linear_prepack
        qlinear_unpack = torch.ops.quantized.fbgemm_linear_unpack

        W = torch.from_numpy(W)
        W_q = torch.quantize_linear(W, scale=W_scale, zero_point=W_zp,
                                    dtype=torch_type)

        # Weight prepacking operator for quantized Linear
        W_prepack = qlinear_prepack(W_q)
        # Weight unpack operator for quantized Linear (Used for serialization)
        W_q_origin = qlinear_unpack(W_prepack)

        # Assert equal
        np.testing.assert_equal(W_q.int_repr(), W_q_origin.int_repr().numpy())
        np.testing.assert_equal(W_q.q_scale(), W_q_origin.q_scale())
        np.testing.assert_equal(W_q.q_zero_point(), W_q_origin.q_zero_point())

@unittest.skipIf(
    not torch.fbgemm_is_cpu_supported(),
    " Quantized operations require FBGEMM. FBGEMM is only optimized for CPUs"
    " with instruction set support avx2 or newer.",
)
class TestQuantizedConv(unittest.TestCase):
    """Tests the correctness of quantized convolution op."""
    @given(batch_size=st.integers(1, 3),
           input_channels_per_group=st.sampled_from([2, 4, 5, 8, 16, 32]),
           height=st.integers(10, 16),
           width=st.integers(7, 14),
           output_channels_per_group=st.sampled_from([2, 4, 5, 8, 16, 32]),
           groups=st.integers(1, 3),
           kernel_h=st.integers(1, 7),
           kernel_w=st.integers(1, 7),
           stride_h=st.integers(1, 2),
           stride_w=st.integers(1, 2),
           pad_h=st.integers(0, 2),
           pad_w=st.integers(0, 2),
           dilation=st.integers(1, 1),
           X_scale=st.floats(0.2, 1.6),
           X_zero_point=st.integers(0, 4),
           W_scale=st.floats(0.2, 1.6),
           W_zero_point=st.integers(-5, 5),
           Y_scale=st.floats(0.2, 1.6),
           Y_zero_point=st.integers(0, 4),
           use_bias=st.booleans(),
           use_relu=st.booleans())
    def test_qconv(
            self,
            batch_size,
            input_channels_per_group,
            height,
            width,
            output_channels_per_group,
            groups,
            kernel_h,
            kernel_w,
            stride_h,
            stride_w,
            pad_h,
            pad_w,
            dilation,
            X_scale,
            X_zero_point,
            W_scale,
            W_zero_point,
            Y_scale,
            Y_zero_point,
            use_bias,
            use_relu
    ):

        qconv = torch.ops.quantized.fbgemm_conv2d
        if use_relu:
            qconv = torch.ops.quantized.fbgemm_conv2d_relu
        qconv_prepack = torch.ops.quantized.fbgemm_conv_prepack

        # C
        input_channels = input_channels_per_group * groups
        # K
        output_channels = output_channels_per_group * groups

        dilation_h = dilation_w = dilation

        # For testing, we use small values for weights and for activations so that no overflow occurs
        # in vpmaddubsw instruction. If the overflow occurs in qconv implementation and if there is no overflow
        # in reference we can't exactly match the results with reference.
        # Please see the comment in qconv implementation file (aten/src/ATen/native/quantized/cpu/qconv.cpp)
        # for more details.
        W_value_min = -5
        W_value_max = 5

        # the operator expects them in the format (output_channels, input_channels/groups, kernel_h, kernel_w)
        W_init = torch.from_numpy(
            np.random.randint(
                W_value_min,
                W_value_max,
                (output_channels, int(input_channels / groups), kernel_h, kernel_w)),
        )


        b_init = torch.from_numpy(np.random.randint(0, 10, (output_channels,)))

        stride = [stride_h, stride_w]
        pad = [pad_h, pad_w]
        dilation = [dilation_h, dilation_w]

        X_value_min = 0
        X_value_max = 4
        X_init = torch.from_numpy(np.random.randint(
            X_value_min, X_value_max, (batch_size, input_channels, height, width)))

        X = X_scale * (X_init - X_zero_point).to(dtype=torch.float)

        W = W_scale * (W_init - W_zero_point).to(dtype=torch.float)

        b = X_scale * W_scale * (b_init - 0).to(dtype=torch.float)

        # Existing floating point conv operator
        conv_op = torch.nn.Conv2d(input_channels,
                                  output_channels,
                                  (kernel_h, kernel_w),
                                  (stride_h, stride_w),
                                  (pad_h, pad_w),
                                  (dilation_h, dilation_w),
                                  groups)

        # assign weights
        conv_op.weight = torch.nn.Parameter(W, requires_grad=False)

        conv_op.bias = torch.nn.Parameter(b, requires_grad=False) if use_bias else None

        result_ref = conv_op(X)
        if use_relu:
            relu = torch.nn.ReLU()
            result_ref = relu(result_ref)
        # quantize reference results for comparision
        result_ref_q = torch.quantize_linear(result_ref, scale=Y_scale, zero_point=Y_zero_point, dtype=torch.quint8)

        # reformat X_init and W_init in the required format by qconv operator
        # NCHW -> NHWC
        X_NHWC = X.permute([0, 2, 3, 1]).contiguous()
        # K(C/G)RS -> KRS(C/G)
        W_KRSC = W.permute([0, 2, 3, 1]).contiguous()

        X_q = torch.quantize_linear(X_NHWC, scale=X_scale, zero_point=X_zero_point, dtype=torch.quint8)
        W_q = torch.quantize_linear(W_KRSC, scale=W_scale, zero_point=W_zero_point, dtype=torch.qint8)
        b_q = torch.quantize_linear(b, scale=X_scale * W_scale, zero_point=0, dtype=torch.qint32) if use_bias else None

        W_prepack = qconv_prepack(W_q, stride, pad, dilation, groups)

        Y_q = qconv(
            X_q,
            W_prepack,
            b_q,
            stride,
            pad,
            dilation,
            groups,
            Y_scale,
            Y_zero_point,
        )

        # Back to NCHW format
        Y_q = Y_q.permute([0, 3, 1, 2]).contiguous()


        # Make sure the results match
        # assert_array_almost_equal compares using the following formula:
        #     abs(desired-actual) < 1.5 * 10**(-decimal)
        # (https://docs.scipy.org/doc/numpy/reference/generated/numpy.testing.assert_almost_equal.html)

        # We use decimal = 0 to ignore off-by-1 differences between reference and
        # test. Off-by-1 differences arise due to the order of round and
        # zero_point addition operation, i.e., if addition followed by round is
        # used by reference and round followed by addition is used by test, the
        # results may differ by 1.

        # For example, the result of round(2.5) + 1 is 3 while round(2.5 + 1) is 4
        # assuming the rounding mode is round-to-nearest, ties-to-even.
        np.testing.assert_array_almost_equal(result_ref_q.int_repr().numpy(), Y_q.int_repr().numpy(), decimal=0)

    """Tests the correctness of the quantized::fbgemm_qconv_unpack op."""
    @given(X=hu.tensor_conv2d(min_batch=1, max_batch=3,
                              min_in_channels=1, max_in_channels=7,
                              min_out_channels=1, max_out_channels=7,
                              H_range=(6, 12), W_range=(6, 12),
                              kH_range=(3, 5), kW_range=(3, 5),
                              max_groups=4,
                              qparams=[hu.qparams(dtypes=torch.quint8,
                                                  zero_point_min=0,
                                                  zero_point_max=0),
                                       hu.qparams(dtypes=torch.qint8,
                                                  zero_point_min=0,
                                                  zero_point_max=0),
                                       hu.qparams(dtypes=torch.qint32,
                                                  zero_point_min=0,
                                                  zero_point_max=0)]),
           strideH=st.integers(1, 3), strideW=st.integers(1, 3),
           padH=st.integers(1, 2), padW=st.integers(1, 2))
    def test_qconv_unpack(self, X, strideH, strideW, padH, padW):
        (inputs, filters, bias, groups) = X
        inputs, (inputs_scale, inputs_zero_point, inputs_qtype) = inputs
        filters, (filters_scale, filters_zero_point, filters_qtype) = filters
        bias, (bias_scale, bias_zero_point, bias_qtype) = bias

        qconv_prepack = torch.ops.quantized.fbgemm_conv_prepack
        qconv_unpack = torch.ops.quantized.fbgemm_conv_unpack

        # Orig tensor is assumed to be in K(C/G)RS format
        W = torch.from_numpy(filters).to(torch.float)
        # K(C/G)RS -> KRS(C/G)
        W_KRSC = W.permute([0, 2, 3, 1]).contiguous()
        W_q = torch.quantize_linear(W_KRSC, scale=filters_scale, zero_point=filters_zero_point, dtype=filters_qtype)

        # Pack weights using weight packing operator
        strides = [strideH, strideW]
        paddings = [padH, padW]
        dilations = [1, 1]
        W_packed = qconv_prepack(W_q, strides, paddings, dilations, groups)
        # Unpack weights weight unpacking operator (Used for serialization)
        W_unpacked = qconv_unpack(W_packed)

        # Assert equal
        np.testing.assert_equal(W_q.int_repr().numpy(), W_unpacked.int_repr().numpy())
        np.testing.assert_equal(W_q.q_scale(), W_unpacked.q_scale())
        np.testing.assert_equal(W_q.q_zero_point(), W_unpacked.q_zero_point())


@unittest.skipIf(IS_WINDOWS, "QNNPACK has not been built for Windows")
@unittest.skipIf(IS_PPC, "QNNPACK is not currently supported on ppc64le")
@unittest.skipIf(TEST_WITH_UBSAN,
                 "QNNPACK does not play well with UBSAN at the moment,"
                 " so we skip the test if we are in a UBSAN environment.")
class TestQNNPackOps(TestCase):
    """Tests the correctness of the quantized::qnnpack_relu op."""
    @given(X=hu.tensor(shapes=hu.array_shapes(1, 5, 1, 5),
                       qparams=hu.qparams(dtypes=torch.quint8,
                                          zero_point_min=0,
                                          zero_point_max=0)))
    def test_qnnpack_relu(self, X):
        X, (scale, zero_point, torch_type) = X
        relu = torch.ops.quantized.qnnpack_relu

        X = torch.from_numpy(X)
        Y = X.clone()

        qX = torch.quantize_linear(X, scale=scale, zero_point=zero_point, dtype=torch_type)
        qY_hat = relu(qX)

        Y[Y < 0] = 0
        qY = torch.quantize_linear(Y, scale=scale, zero_point=zero_point, dtype=torch_type)
        self.assertEqual(qY, qY_hat)

    """Tests the correctness of the quantized::qnnpack_linear op."""
    @given(output_channels=st.sampled_from([2, 4, 5, 8, 16, 32]),
           X=hu.tensor(shapes=hu.array_shapes(2, 3, 8, 15),
                       qparams=hu.qparams(dtypes=torch.quint8)))
    def test_qnnpack_linear(self, output_channels, X):
        X, (X_scale, X_zp, torch_type) = X
        qmin = torch.iinfo(torch_type).min
        qmax = torch.iinfo(torch_type).max

        input_channels = X.shape[X.ndim - 1]

        input_rows = 1

        for x in range(X.ndim - 1):
            input_rows *= X.shape[x]

        qnnpack_linear = torch.ops.quantized.qnnpack_linear

        X_q0 = np.round(X * (qmin - qmax) + qmin).astype(np.uint8)

        W_scale = 0.4
        W_zp = 0
        W_value_min = 0
        W_value_max = 255
        W_q0 = np.round(
            np.random.rand(output_channels, input_channels)
            * (W_value_max - W_value_min)
            + W_value_min
        ).astype(np.uint8)

        b_value_min = -10
        b_value_max = 10
        b_q0 = np.round(
            np.random.rand(output_channels) * (b_value_max - b_value_min) + b_value_min
        ).astype(np.int32)

        X_scale = 10
        X_zp = 0
        X = torch.from_numpy(_dequantize(X_q0, X_scale, X_zp)).to(dtype=torch.float)
        W = torch.from_numpy(_dequantize(W_q0, W_scale, W_zp)).to(dtype=torch.float)
        b = torch.from_numpy(_dequantize(b_q0, X_scale * W_scale, 0)).to(dtype=torch.float)

        X_q = torch.quantize_linear(X, scale=X_scale, zero_point=X_zp, dtype=torch.quint8)
        W_q = torch.quantize_linear(W, scale=W_scale, zero_point=W_zp, dtype=torch.quint8)
        b_q = torch.quantize_linear(b, scale=X_scale * W_scale, zero_point=0, dtype=torch.qint32)

        Y_scale = 5.4  # This makes sure that the max output value does not exceed 255.
        Y_zp = 0

        # Reference quantized Linear operator
        Y_q_ref = qlinear_ref(X_q0, X_scale, X_zp, W_q0, W_scale, W_zp, b_q0, Y_scale, Y_zp)
        Y_q_ref_float = _dequantize(Y_q_ref, Y_scale, Y_zp)

        # Quantized linear operator
        Y_q = qnnpack_linear(X_q, W_q, b_q, Y_scale, Y_zp)

        # Assert equal
        np.testing.assert_array_almost_equal(Y_q_ref_float, Y_q.dequantize().numpy(), decimal=4)

        # Reference quantized result from PyTorch Linear operator

        W_fp32 = W_q.dequantize().to(dtype=torch.float)
        X_fp32 = X_q.dequantize().to(dtype=torch.float)
        b_fp32 = b_q.dequantize().to(dtype=torch.float)
        Y_fp32_ref = F.linear(X_fp32, W_fp32, b_fp32)
        Y_fp32_ref = Y_fp32_ref.view(-1, output_channels)
        Y_q_ref2 = torch.quantize_linear(Y_fp32_ref, Y_scale, Y_zp, torch.quint8)

        # Assert equal
        np.testing.assert_array_almost_equal(Y_q_ref2.dequantize().numpy(), Y_q.dequantize().numpy(), decimal=4)

if __name__ == "__main__":
    run_tests()<|MERGE_RESOLUTION|>--- conflicted
+++ resolved
@@ -106,7 +106,16 @@
             qY_hat = op(qX)
             self.assertEqual(qY, qY_hat, message="{} relu failed".format(name))
 
-<<<<<<< HEAD
+        ops_under_test_inplace = {
+            'inplace native': torch.relu_,
+            'inplace nn.functional': torch.nn.functional.relu_,
+        }
+
+        for name, op_ in ops_under_test_inplace.items():
+            qY_hat = qX.clone()
+            op_(qY_hat)
+            self.assertEqual(qY, qY_hat, message="{} relu failed".format(name))
+
     """Tests the correctness of the quantized::relu op."""
     @given(X=hu.tensor(shapes=hu.array_shapes(1, 5, 1, 5),
                        qparams=hu.qparams()))
@@ -129,16 +138,6 @@
 
         for name, op in ops_under_test.items():
             qY_hat = op(qX)
-=======
-        ops_under_test_inplace = {
-            'inplace native': torch.relu_,
-            'inplace nn.functional': torch.nn.functional.relu_,
-        }
-
-        for name, op_ in ops_under_test_inplace.items():
-            qY_hat = qX.clone()
-            op_(qY_hat)
->>>>>>> a04f729b
             self.assertEqual(qY, qY_hat, message="{} relu failed".format(name))
 
     """Tests the correctness of the add and add_relu op."""
