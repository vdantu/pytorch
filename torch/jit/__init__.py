--- conflicted
+++ resolved
@@ -1440,70 +1440,8 @@
         of PyTorch's built-in Tensor operations. This difference allows your
         ``ScriptModule``\s code to run without the need for a Python interpreter.
 
-<<<<<<< HEAD
-                    def weighted_kernel_sum(self, weight):
-                        return weight * self.conv.weight
-
-
-                n = Net()
-                example_weight = torch.rand(1, 1, 3, 3)
-                example_forward_input = torch.rand(1, 1, 3, 3)
-
-                inputs = {'forward' : example_forward_input, 'weighted_kernel_sum' : example_weight}
-
-                # all three trace calls below are equivalent
-                # and construct `ScriptModule` with a single `forward` method
-                module = torch.jit.trace(n.forward, example_forward_input)
-                module = torch.jit.trace(n, example_forward_input)
-                module = torch.jit.trace_module(n, inputs)
-
-                # trace_module produces `ScriptModule` with two methods:
-                # `forward` and `weighted_kernel_sum`
-                module = torch.jit.trace_module(n, inputs)
-
-
-            .. note::
-
-                * The first three trace/trace_module calls are equivalent and return `
-                  `ScriptModule`` with a single ``forward`` method.
-                * The last ``trace_module`` call produces a ``ScriptModule`` with two methods.
-
-                Tracing only records operations done when the given function is run on the given
-                tensors. Therefore, the returned ``ScriptModule`` will always run the same traced
-                graph on any input. This has some important implications when your module is
-                expected to run different sets of operations, depending on the input and/or the
-                module state. For example,
-
-                    + Tracing will not record any control-flow like if-statements or loops. When
-                      this control-flow is constant across your module, this is fine and it often
-                      inlines the control-flow decisions. But sometimes the control-flow is
-                      actually part of the model itself. For instance, a recurrent network is
-                      a loop over the (possibly dynamic) length of an input sequence.
-
-                    + In the returned ``ScriptModule``, operations that have different behaviors
-                      in ``training`` and ``eval`` modes will always behave as if it is in the
-                      mode it was in during tracing, no matter which mode the ``ScriptModule``
-                      is in.
-
-                In cases like these, tracing would not be appropriate and scripting is a better
-                choice.
-
-        **Scripting:**
-
-            You can write TorchScript code directly using Python syntax. You do this
-            using the ``@torch.jit.script`` decorator for functions and modules. You can
-            also call ``torch.jit.script`` directly with the function or module you wish to
-            compile. On functions, the body of the function is compiled to TorchScript. If
-            applied to an ``nn.Module``, by default the ``forward`` method and any methods it
-            calls are compiled, and all buffer and Parameters of the original module are copied
-            to a new ``ScriptModule``. You should not need to construct a ``ScriptModule`` manually.
-            TorchScript itself is a subset of the Python language, so not all
-            features in Python work, but we provide enough functionality to compute on
-            tensors and do control-dependent operations.
-=======
         ``ScriptModule``\s should not be created manually, instead use
         either :func:`tracing <torch.jit.trace>` or :func:`scripting <torch.jit.script>`.
->>>>>>> aed306dc
         """
         def __init__(self, optimize=None, _qualified_name=None, _compilation_unit=None, _cpp_module=None):
             if _qualified_name is None:
