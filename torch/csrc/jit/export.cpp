#include <google/protobuf/util/json_util.h>
#include <google/protobuf/util/type_resolver_util.h>

#include <torch/csrc/autograd/symbolic.h>
#include <torch/csrc/jit/export.h>
#include <torch/csrc/onnx/onnx.h>

#include <ATen/core/functional.h>
#include <c10/util/Exception.h>
#include <torch/csrc/jit/import_export_helpers.h>
#include <torch/csrc/jit/passes/dead_code_elimination.h>
#include <torch/csrc/jit/passes/python_print.h>
#include <torch/csrc/jit/pickler.h>
#include <torch/csrc/jit/source_range_serialization.h>

#include <caffe2/core/types.h>
#include <caffe2/proto/caffe2_pb.h>
#include <caffe2/proto/torch_pb.h>
#include <caffe2/serialize/inline_container.h>
#include <onnx/onnx_pb.h>

#include <ATen/ATen.h>
#include <c10/util/Optional.h>

#include <fstream>
#include <memory>
#include <set>
#include <sstream>
#include <string>
#include <vector>

namespace torch {
namespace jit {

namespace {
namespace onnx_torch = ::torch::onnx;
namespace onnx = ::ONNX_NAMESPACE;

namespace {
ExportModuleExtraFilesHook& GetExtraFilesHook() {
  static ExportModuleExtraFilesHook func = nullptr;
  return func;
};
}

class ScriptModuleSerializer;

std::string getNodeStackTraceString(const Node* n) {
  return n->sourceRange().str();
}

void validateBlock(
    Block* b,
    onnx_torch::OperatorExportTypes operator_export_type) {
  for (auto node : b->nodes()) {
    for (Block* sub_block : node->blocks()) {
      validateBlock(sub_block, operator_export_type);
    }
    // Macro'ed so we get a marginally better line number on failed export
#define FAIL_EXPORT(name)                          \
  throw std::runtime_error(                        \
      std::string("ONNX export failed: ") + name + \
      "\n\nGraph we tried to export:\n" + b->owningGraph()->toString());
    if (node->kind() == prim::PythonOp) {
      auto py_node = static_cast<PythonOp*>(node);
      FAIL_EXPORT(
          "Couldn't export Python operator " + py_node->name() +
          "\n\nDefined at:\n" + getNodeStackTraceString(node))
    } else {
      // Special error messages for certain types of operators
      if (node->kind() == aten::expand) {
        if (operator_export_type ==
            onnx_torch::OperatorExportTypes::ONNX_ATEN_FALLBACK) {
          WithInsertPoint guard(node);
          auto* new_node =
              b->owningGraph()->insertNode(b->owningGraph()->create(
                  Symbol(::c10::onnx::ATen),
                  node->inputs(),
                  node->outputs().size()));
          for (size_t i = 0; i < node->outputs().size(); ++i) {
            node->output(i)->replaceAllUsesWith(new_node->output(i));
          }
          new_node->s_(Symbol::fromQualString("attr::operator"), "expand");
        }
      }
      if (node->kind() == prim::PackPadded || node->kind() == prim::PadPacked) {
        FAIL_EXPORT(
            "Cannot export individual pack_padded_sequence or pad_packed_sequence; these operations must occur in pairs.\n\nUsage of this operation occurred at:\n" +
            getNodeStackTraceString(node));
      }
      bool is_aten_enabled = operator_export_type ==
              onnx_torch::OperatorExportTypes::ONNX_ATEN_FALLBACK ||
          operator_export_type == onnx_torch::OperatorExportTypes::ONNX_ATEN;
      if (!node->kind().is_onnx() && !node->kind().is_caffe2() &&
          !is_aten_enabled && !node->mustBeNone()) {
        FAIL_EXPORT(
            "Couldn't export operator " + node->kind().toDisplayString() +
            "\n\nDefined at:\n" + getNodeStackTraceString(node));
      }
    }
#undef FAIL_EXPORT
  }
}

void validateGraph(
    const std::shared_ptr<Graph>& graph,
    onnx_torch::OperatorExportTypes operator_export_type) {
  validateBlock(graph->block(), operator_export_type);
  // this is run on an onnx graph which doesn't have side effects.
  // ignore side effects in dead code elimination.
  EliminateDeadCode(graph->block(), true, DCESideEffectPolicy::ALLOW_DELETING_NODES_WITH_SIDE_EFFECTS);
}

class EncoderBase {
 public:
  EncoderBase(
      onnx_torch::OperatorExportTypes operator_export_type,
      bool strip_doc);

  onnx::ModelProto get_model_proto() {
    return model_proto_;
  }

 protected:
  // Using std::map instead of std::unordered_map for initializers
  // in EncodeGraph cosntructor so that the order in which initializers
  // get written to the ONNX graph is always the deterministic and
  // predictable. While this is not a ONNX requirement, it is needed
  // for testing purposes in tests that use _export_to_pretty_string()
  // for validating ONNX graphs.
  void EncodeGraph(
      onnx::GraphProto* graph_proto,
      const std::shared_ptr<Graph>& graph,
      const std::map<std::string, at::Tensor>& initializers =
        std::map<std::string, at::Tensor>(),
      const std::unordered_map<std::string, std::unordered_map<int64_t, std::string>>& dynamic_axes =
        std::unordered_map<std::string, std::unordered_map<int64_t, std::string>>());

  void EncodeBlock(
      onnx::GraphProto* graph_proto,
      const Block* block,
      const std::map<std::string, at::Tensor>& initializers =
        std::map<std::string, at::Tensor>(),
      const std::unordered_map<std::string, std::unordered_map<int64_t, std::string>>& dynamic_axes =
        std::unordered_map<std::string, std::unordered_map<int64_t, std::string>>());

  virtual void EncodeTensor(
      onnx::TensorProto* tensor_proto,
      const at::Tensor& tensor,
      const c10::optional<std::string> external_ref = {}) = 0;

  virtual void EncodeIntermediateValueInfo(
      onnx::GraphProto* graph_proto,
      const Value* n){};

  virtual void EncodeValueInfo(
      onnx::GraphProto* graph_proto,
      onnx::ValueInfoProto* v,
      const Value* n,
      const std::unordered_map<std::string, std::unordered_map<int64_t, std::string>>& dynamic_axes =
        std::unordered_map<std::string, std::unordered_map<int64_t, std::string>>());

  void AddAttribute(
      onnx::NodeProto* node_proto,
      const jit::Node* node,
      const jit::Symbol name);

  onnx::ModelProto model_proto_;
  size_t num_blocks_;
  onnx_torch::OperatorExportTypes operator_export_type_;
  bool strip_doc_;
  std::set<std::string> domains_;
};

onnx::TensorProto_DataType ATenTypeToOnnxType(at::ScalarType at_type) {
  switch (at_type) {
    case at::kDouble:
      return onnx::TensorProto_DataType_DOUBLE;
    case at::kFloat:
      return onnx::TensorProto_DataType_FLOAT;
    case at::kHalf:
      return onnx::TensorProto_DataType_FLOAT16;
    case at::kByte:
      return onnx::TensorProto_DataType_UINT8;
    case at::kChar:
      return onnx::TensorProto_DataType_INT8;
    case at::kShort:
      return onnx::TensorProto_DataType_INT16;
    case at::kInt:
      return onnx::TensorProto_DataType_INT32;
    case at::kLong:
      return onnx::TensorProto_DataType_INT64;
    case at::kBool:
      return onnx::TensorProto_DataType_BOOL;
    default:
      AT_ERROR("unexpected tensor scalar type");
  }
}

EncoderBase::EncoderBase(
    onnx_torch::OperatorExportTypes operator_export_type,
    bool strip_doc)
    : num_blocks_(0),
      operator_export_type_(operator_export_type),
      strip_doc_(strip_doc) {
  model_proto_.set_producer_name("pytorch");
  // we pin IR version to version 4 (01/22/2019) instead of using
  // onnx::IR_VERSION. with this change, the test_operators.py will be more
  // stable. only bump it when it's necessary
  model_proto_.set_ir_version(4);
  // TODO: set the producer version using appropriate function call
  model_proto_.set_producer_version("1.2");
}

void EncoderBase::EncodeValueInfo(
    onnx::GraphProto* graph_proto,
    onnx::ValueInfoProto* v,
    const Value* n,
    const std::unordered_map<std::string, std::unordered_map<int64_t, std::string>>& dynamic_axes) {
  std::string name = n->debugName();
  v->set_name(name);
  if (CompleteTensorTypePtr node_type = n->type()->cast<CompleteTensorType>()) {
    onnx::TypeProto* t = v->mutable_type();
    onnx::TypeProto_Tensor* tensor_type = t->mutable_tensor_type();
    onnx::TensorShapeProto* shape = tensor_type->mutable_shape();
    const std::vector<std::int64_t>& sizes = node_type->sizes();
    for (size_t i = 0; i < sizes.size(); i++) {
      shape->add_dim();
      if ((dynamic_axes.find(name) != dynamic_axes.end()) &&
          (dynamic_axes.at(name).find(i) != dynamic_axes.at(name).end())){
        shape->mutable_dim(i)->set_dim_param(dynamic_axes.at(name).at(i));
      }
      else{
        shape->mutable_dim(i)->set_dim_value(sizes[i]);
      }
    }
    tensor_type->set_elem_type(ATenTypeToOnnxType(node_type->scalarType()));
  } else if (BoolTypePtr node_type = n->type()->cast<BoolType>()) {
    onnx::TypeProto* t = v->mutable_type();
    onnx::TypeProto_Tensor* tensor_type = t->mutable_tensor_type();
    tensor_type->set_elem_type(ATenTypeToOnnxType(at::kBool));
  }
}

void EncoderBase::EncodeGraph(
    onnx::GraphProto* graph_proto,
    const std::shared_ptr<Graph>& graph,
    const std::map<std::string, at::Tensor>& initializers,
    const std::unordered_map<std::string, std::unordered_map<int64_t, std::string>>& dynamic_axes) {
  EncodeBlock(graph_proto, graph->block(), initializers, dynamic_axes);
}

void EncoderBase::EncodeBlock(
    onnx::GraphProto* graph_proto,
    const Block* block,
    const std::map<std::string, at::Tensor>& initializers,
    const std::unordered_map<std::string, std::unordered_map<int64_t, std::string>>& dynamic_axes) {
  AT_ASSERT(graph_proto != nullptr);
  std::string block_name = "torch-jit-export";
  if (num_blocks_) {
    block_name += std::to_string(num_blocks_);
  }
  num_blocks_++;
  graph_proto->set_name(block_name);

  for (auto input : block->inputs()) {
    onnx::ValueInfoProto* v = graph_proto->add_input();
    EncodeValueInfo(graph_proto, v, input, dynamic_axes);
  }
  for (auto output : block->outputs()) {
    onnx::ValueInfoProto* v = graph_proto->add_output();
    EncodeValueInfo(graph_proto, v, output, dynamic_axes);
  }
  for (auto node : block->nodes()) {
    bool is_raw_export =
        operator_export_type_ == onnx_torch::OperatorExportTypes::RAW;
    if (node->mustBeNone() && !is_raw_export) {
      // None nodes are used to implement optional inputs. One
      // way to "not provide" an optional input is to create an
      // Undefined node, and pass its output as that input.
      continue;
    }
    auto p_n = graph_proto->add_node();
    if (!strip_doc_) {
      p_n->set_doc_string(node->sourceRange().str());
    }
    for (auto input : node->inputs()) {
      if (input->node()->mustBeNone() && !is_raw_export) {
        p_n->add_input("");
      } else {
        p_n->add_input(input->debugName());
      }
    }
    for (auto output : node->outputs()) {
      p_n->add_output(output->debugName());
      EncodeIntermediateValueInfo(graph_proto, output);
    }
    if (!node->kind().is_onnx()) {
      p_n->set_domain(node->kind().domainString());
      domains_.insert(node->kind().domainString());
    }
    if (is_raw_export) {
      AT_ASSERT(!node->kind().is_onnx());
    } else if (operator_export_type_ == onnx_torch::OperatorExportTypes::ONNX) {
      AT_ASSERT(
          !node->kind().is_aten() && !node->kind().is_prim() &&
          !node->kind().is_attr());
    }
    p_n->set_op_type(node->kind().toUnqualString());
    for (auto attr_name : node->attributeNames()) {
      AddAttribute(p_n, node, attr_name);
    }
    if (is_raw_export && node->blocks().size() > 0) {
      auto blocks = p_n->add_attribute();
      blocks->set_name("_blocks");
      blocks->set_type(onnx::AttributeProto_AttributeType_GRAPHS);
      for (auto block : node->blocks()) {
        auto graph = blocks->add_graphs();
        EncodeBlock(graph, block, initializers);
      }
    }
    if (node->kind() == ::c10::onnx::Loop) {
      AT_ASSERT(node->blocks().size() == 1);

      auto body = p_n->add_attribute();
      body->set_name("body");
      body->set_type(onnx::AttributeProto_AttributeType_GRAPH);
      auto g = body->mutable_g();
      EncodeBlock(g, node->blocks()[0]);
    }
    if (node->kind() == ::c10::onnx::If) {
      AT_ASSERT(node->blocks().size() == 2);

      auto true_branch = p_n->add_attribute();
      true_branch->set_name("then_branch");
      true_branch->set_type(onnx::AttributeProto_AttributeType_GRAPH);
      auto true_g = true_branch->mutable_g();
      EncodeBlock(true_g, node->blocks()[0]);

      auto false_branch = p_n->add_attribute();
      false_branch->set_name("else_branch");
      false_branch->set_type(onnx::AttributeProto_AttributeType_GRAPH);
      auto false_g = false_branch->mutable_g();
      EncodeBlock(false_g, node->blocks()[1]);
    }
  }
  AT_ASSERT(block->inputs().size() >= initializers.size());
  for (auto& name_tensor_pair : initializers) {
    auto p = graph_proto->add_initializer();
    p->set_name(name_tensor_pair.first);
    EncodeTensor(p, name_tensor_pair.second, name_tensor_pair.first);
  }
}

void EncoderBase::AddAttribute(
    onnx::NodeProto* node_proto,
    const jit::Node* node,
    const jit::Symbol name) {
  auto attr = node_proto->add_attribute();
  AT_ASSERT(name.is_attr());
  attr->set_name(name.toUnqualString());
  switch (node->kindOf(name)) {
    case AttributeKind::f:
      attr->set_f(node->f(name));
      attr->set_type(onnx::AttributeProto_AttributeType_FLOAT);
      break;
    case AttributeKind::fs:
      attr->set_type(onnx::AttributeProto_AttributeType_FLOATS);
      for (auto& v : node->fs(name))
        attr->add_floats(v);
      break;
    case AttributeKind::i:
      attr->set_type(onnx::AttributeProto_AttributeType_INT);
      attr->set_i(node->i(name));
      break;
    case AttributeKind::is:
      attr->set_type(onnx::AttributeProto_AttributeType_INTS);
      for (auto& v : node->is(name))
        attr->add_ints(v);
      break;
    case AttributeKind::s:
      attr->set_type(onnx::AttributeProto_AttributeType_STRING);
      attr->set_s(node->s(name));
      break;
    case AttributeKind::ss:
      attr->set_type(onnx::AttributeProto_AttributeType_STRINGS);
      for (auto& v : node->ss(name))
        attr->add_strings(v);
      break;
    case AttributeKind::t: {
      attr->set_type(onnx::AttributeProto_AttributeType_TENSOR);
      auto t = attr->mutable_t();
      EncodeTensor(t, node->t(name));
    } break;
    case AttributeKind::ts:
      attr->set_type(onnx::AttributeProto_AttributeType_TENSORS);
      for (auto& v : node->ts(name)) {
        auto t = attr->add_tensors();
        EncodeTensor(t, v);
      }
      break;
    case AttributeKind::g: {
      attr->set_type(onnx::AttributeProto_AttributeType_GRAPH);
      auto g = attr->mutable_g();
      EncodeGraph(g, node->g(name));
    } break;
    case AttributeKind::gs:
      attr->set_type(onnx::AttributeProto_AttributeType_GRAPHS);
      for (auto& v : node->gs(name)) {
        auto g = attr->add_graphs();
        EncodeGraph(g, v);
      }
      break;
    default:
      throw std::runtime_error("unexpected attribute kind");
  }
}

class GraphEncoder : public EncoderBase {
 public:
  GraphEncoder(
      const std::shared_ptr<Graph>& graph,
      int64_t onnx_opset_version,
      onnx_torch::OperatorExportTypes operator_export_type,
      const std::map<std::string, at::Tensor>& initializers,
      const std::unordered_map<std::string, std::unordered_map<int64_t, std::string>>& dynamic_axes,
      bool defer_weight_export,
      bool strip_doc);

  RawDataExportMap get_raw_data_export_map() {
    return raw_data_export_map_;
  }

 private:
  void EncodeTensor(
      onnx::TensorProto* tensor_proto,
      const at::Tensor& tensor,
      const c10::optional<std::string> external_ref = {}) override;

  RawDataExportMap raw_data_export_map_;
  bool defer_weight_export_;
};

GraphEncoder::GraphEncoder(
    const std::shared_ptr<Graph>& graph,
    int64_t onnx_opset_version,
    onnx_torch::OperatorExportTypes operator_export_type,
    const std::map<std::string, at::Tensor>& initializers,
    const std::unordered_map<std::string, std::unordered_map<int64_t, std::string>>& dynamic_axes,
    bool defer_weight_export,
    bool strip_doc)
    : EncoderBase(operator_export_type, strip_doc),
      defer_weight_export_(defer_weight_export) {
  if (operator_export_type != onnx_torch::OperatorExportTypes::RAW) {
    validateGraph(graph, operator_export_type);
  }

  auto* imp = model_proto_.add_opset_import();
  // This is the version of ONNX operator set we are targeting
  imp->set_version(onnx_opset_version);

  EncodeGraph(model_proto_.mutable_graph(), graph, initializers, dynamic_axes);

  for (const std::string& domain : domains_) {
    auto* opset = model_proto_.add_opset_import();
    opset->set_domain(domain);
    opset->set_version(0);
  }
}

void GraphEncoder::EncodeTensor(
    onnx::TensorProto* tensor_proto,
    const at::Tensor& tensor,
    const c10::optional<std::string> external_ref) {
  for (auto d : tensor.sizes()) {
    tensor_proto->add_dims(d);
  }
  tensor_proto->set_data_type(ATenTypeToOnnxType(tensor.scalar_type()));
  // CPU's HalfTensor doesn't have contiguous(), so first calling contiguous()
  auto t = tensor.contiguous().cpu();
  // Add a buffer to the raw_data_export_map for the caller to dump into an
  // external data store. If external_ref is not specified, we instead dump
  // the contiguous data into the protobuf itself
  if (defer_weight_export_ && external_ref) {
    // For now, we use the name of the tensor as the external lookup name to
    // avoid ONNX protobuf changes.
    AT_ASSERT(external_ref.value() == tensor_proto->name());
    AT_ASSERT(raw_data_export_map_.count(external_ref.value()) == 0);
    raw_data_export_map_[external_ref.value()] = t;
    tensor_proto->set_raw_data("__EXTERNAL");
  } else {
    AT_ASSERT(t.is_contiguous());
    tensor_proto->set_raw_data(std::string(
        static_cast<char*>(t.data_ptr()), t.element_size() * t.numel()));
  }
}

// this is a serializer class which saves script modules to pt files. the
// content of the file is written using PyTorchStreamWriter, for details please
// check caffe2/serialize/inline_container.h. all the records except the last
// one are tensor data, and the last record is a serialized ModelProto, defined
// in caffe2/proto/torch.proto. ModelProto contains all the metadata of the
// model, and it is serialized as json.
class ScriptModuleSerializer final {
 public:
  ScriptModuleSerializer(const std::string& filename);

  ScriptModuleSerializer(std::ostream* ofs);

  void serialize(
      const script::Module& module,
      const script::ExtraFilesMap& extra_files = script::ExtraFilesMap());

 private:
  void convertModel(
      const script::Module& module,
      torch::ModelDef* model_def,
      const script::ExtraFilesMap& extra_files);

  // add a tensor to the tensorTable
  // returns the offset into the tensor table
  size_t addTensor(const at::Tensor& tensor);

  // write the content of the tensor to the file/stream, and save the
  // offset in the storageMap_
  void convertAndWriteTensor(
      size_t tensor_id,
      const at::Tensor& tensor,
      torch::TensorDef* tensor_proto,
      std::unordered_map<const void*, std::string>& storageMap);

  // dump all the tensors in the tensorTable_ to a ModelDef (metadata) and
  // the file/stream (the content), assuming all the information of the
  // tensors has been collected. the method calls convertAndWriteTensor
  // to dump the content of a tensor
  void writeTensorTable(torch::ModelDef* model_def);

  // Write the list of ivalues to a file as a pickle program
  void writePickleArchive(
      const std::string& name,
      const std::vector<IValue>& ivalues);
  void writeLibs(torch::ModelDef* model_def);

  void convertModule(
      const script::Module& module,
      const std::string& prefix,
      const std::string& name,
      torch::ModuleDef* module_def);

  IValue moduleGetState(const script::Module& module);

  void convertClass(const c10::NamedTypePtr& type);

  std::ofstream ofs_;
  caffe2::serialize::PyTorchStreamWriter writer_;

  // all tensors that will be stored
  std::vector<at::Tensor> tensor_table_;

  // A list of attributes (indexed by attr_def->id()) and module state (indexed
  // by module_def->id())
  std::vector<IValue> pickled_ivalues_;

  // all classes used by this module hierarchy
  std::vector<c10::NamedTypePtr> class_table_;
  OrderedDict<c10::NamedTypePtr, std::string> converted_classes_;
  std::unordered_map<c10::NamedTypePtr, std::vector<c10::NamedTypePtr>>
      class_to_deps_;
};

// ScriptModuleSerializer's methods
ScriptModuleSerializer::ScriptModuleSerializer(const std::string& filename)
    : writer_(filename.c_str()) {
  // TODO appropriate support for mmap, right now we still use stream writer
}

ScriptModuleSerializer::ScriptModuleSerializer(std::ostream* ofs)
    : ofs_(), writer_(ofs) {}

void ScriptModuleSerializer::serialize(
    const script::Module& module,
    const script::ExtraFilesMap& extra_files) {
  C10_LOG_API_USAGE_ONCE("torch.script.save");
  torch::ModelDef model_def;
  convertModel(module, &model_def, extra_files);
  std::string output;
  // NB: cannot use MessageToJsonString, since fbcode's protobuf is too old
  // be consistent with MessageToJsonString
  std::string url_prefix = "type.googleapis.com";
  std::unique_ptr<::google::protobuf::util::TypeResolver> resolver(
      ::google::protobuf::util::NewTypeResolverForDescriptorPool(
          url_prefix, model_def.GetDescriptor()->file()->pool()));
  ::google::protobuf::util::Status convert_result =
      ::google::protobuf::util::BinaryToJsonString(
          resolver.get(),
          url_prefix + "/" + model_def.GetDescriptor()->full_name(),
          model_def.SerializeAsString(),
          &output);
  if (!convert_result.ok()) {
    std::stringstream ss;
    ss << convert_result;
    AT_ERROR(ss.str());
  }
  writer_.writeRecord("model.json", output.data(), output.size());
  writer_.writeEndOfFile();
}

void ScriptModuleSerializer::writeLibs(torch::ModelDef* model_def) {
  // Convert all the classes that this model depends on
  for (const auto& class_type : class_table_) {
    convertClass(class_type);
  }

  // Mapping of filename => src. We need this because multiple clases may go in
  // the same file (e.g. foo.bar.Baz and foo.bar.Qux)

  // Aggregate classes into files by their qualified names
  std::unordered_map<std::string, std::ostringstream> fileToSrc;
  for (const auto& item : converted_classes_) {
    const auto& class_type = item.key();
    const auto& class_src = item.value();

    // For the type, foo.bar.Baz
    const std::string filename =
        ImportExportHelpers::qualifierToPath(class_type->qualifier());
    // End state: filename is "foo/bar.py", in which we will define a class
    // named Baz
    fileToSrc[filename] << class_src;
  }

  // Write out the files. We still have to do this in converted_classes_ order,
  // to maintain dependency order.
  std::unordered_set<std::string> written_files;
  for (const auto& item : converted_classes_) {
    const c10::NamedTypePtr& class_type = item.key();
    const std::string filename =
        ImportExportHelpers::qualifierToPath(class_type->qualifier());
    if (written_files.count(filename)) {
      continue;
    }
    written_files.insert(filename);

    const std::string& src = fileToSrc.at(filename).str();

    std::ostringstream lib_stream;
    lib_stream << "op_version_set = " << CURRENT_OP_VERSION_SET << "\n";
    lib_stream << src;
    std::string lib_str = lib_stream.str();
    writer_.writeRecord(filename, lib_str.c_str(), lib_str.size());
  }
}

// python print the class and add to the converted_classes_. Recursively
// python print all classes that this class depends on.
void ScriptModuleSerializer::convertClass(
    const c10::NamedTypePtr& class_type) {
  if (converted_classes_.contains(class_type)) {
    return;
  }

  std::vector<c10::NamedTypePtr> class_deps;
  std::ostringstream class_stream;
  // TODO: serialize for classes
  SourceRangeRecords source_ranges;
  PythonPrint(
      class_stream,
      source_ranges,
      class_type,
      tensor_table_,
      class_deps,
      /*enforce_importable=*/true);

  class_to_deps_[class_type] = class_deps;

  for (const auto& c : class_deps) {
    if (c == class_type) {
      // Don't re-process this class and enter an infinite loop. We need this
      // because we insert to converted_classes_ post-traversal, so the current
      // class isn't in there yet.
      continue;
    }
    convertClass(c);
  }
  // Insert *after* we've traversed the dependencies. This ensures that any
  // given class will appear after its dependencies in the order.
  converted_classes_.insert(class_type, class_stream.str());
}

void ScriptModuleSerializer::convertModel(
    const script::Module& module,
    torch::ModelDef* model_def,
    const script::ExtraFilesMap& extra_files) {
  model_def->set_producer_name("pytorch");
  model_def->set_producer_version("1.0"); // TODO: set the producer version
                                          // using appropriate function call
  model_def->set_proto_version(torch::ProtoVersion::PROTO_VERSION_NEWEST);

  convertModule(
      module, "", writer_.archiveName(), model_def->mutable_main_module());


  writePickleArchive("attributes.pkl", pickled_ivalues_);

  writeTensorTable(model_def);
  writeLibs(model_def);

  // Write out extra files.
  for (const auto& kv : extra_files) {
    const std::string key = "extra/" + kv.first;
    writer_.writeRecord(key, kv.second.data(), kv.second.size());
  }
  auto hook = GetExtraFilesHook();
  if (hook) {
    script::ExtraFilesMap hook_files = hook(module);
    for (const auto& kv : hook_files) {
      const std::string key = "extra/" + kv.first;
      writer_.writeRecord(key, kv.second.data(), kv.second.size());
    }
  }
}

<<<<<<< HEAD
=======
bool ScriptModuleSerializer::moduleHasValidGetSetState(
    const script::Module& module) {
  // Check that the schemas for __getstate__ and __setstate__ are correct
  auto getstate = module.module_object()->type()->getMethod("__getstate__");
  if (getstate == nullptr) {
    return false;
  }
  auto get_schema =
      module.module_object()->type()->getMethod("__getstate__")->getSchema();

  // Check __getstate__
  //   __getstate__ is expected to be (self) -> T
  TORCH_CHECK(
      get_schema.arguments().size() == 1,
      "'__getstate__' must have 'self' as its only argument, but found ",
      get_schema.arguments().size(),
      " arguments");
  TORCH_CHECK(
      get_schema.returns().size() == 1,
      "'__getstate__' must return 1 value, but found ",
      get_schema.returns().size());

  // Check __setstate__ if the method exists
  //   __setstate__ is expected to be (self, T) -> None
  // TODO: use getMethod("__getstate__") once methods are not lowered
  auto setstate = module.find_method("__setstate__");
  if (!setstate) {
    return false;
  }
  auto set_schema = setstate->function().getSchema();

  if (set_schema.arguments().size() == 1) {
    TORCH_CHECK(
        get_schema.returns().at(0).type()->isSubtypeOf(NoneType::get()),
        "For '__setstate__' to have no state"
        " param, '__getstate__' must return None");
  } else {
    TORCH_CHECK(
        set_schema.arguments().size() == 2,
        "'__setstate__' must have 'self' and the state as its "
        "only arguments, but found ",
        set_schema.arguments().size(),
        " arguments");
  }
  TORCH_CHECK(
      set_schema.returns().size() == 1,
      "'__setstate__' must return None, but found ",
      set_schema.returns().size(),
      " return values");
  TORCH_CHECK(
      set_schema.returns().at(0).type()->isSubtypeOf(NoneType::get()),
      "'__setstate__' must return None, but found value of type",
      set_schema.returns().at(0).type()->python_str());

  // Check that the return type of __getstate__ matches the input to
  // __setstate__
  auto get_type = get_schema.returns().at(0).type();
  auto set_type = set_schema.arguments().size() == 1
      ? NoneType::get()
      : set_schema.arguments().at(1).type();

  TORCH_CHECK(
      set_type->isSubtypeOf(get_type),
      "'__getstate__'s return type (",
      get_type->python_str(),
      " does not match '__setstate__'s argument type (",
      set_type->python_str(),
      "))");

  return true;
}

>>>>>>> ae5b5208
/// Run module.__getstate__() and return the result
IValue ScriptModuleSerializer::moduleGetState(const script::Module& module) {
  return module.get_method("__getstate__")({});
}

size_t ScriptModuleSerializer::addTensor(const at::Tensor& tensor) {
  tensor_table_.push_back(tensor);
  return tensor_table_.size() - 1;
}

void ScriptModuleSerializer::convertAndWriteTensor(
    size_t tensor_id,
    const at::Tensor& tensor,
    torch::TensorDef* tensor_proto,
    std::unordered_map<const void*, std::string>& storageMap) {
  for (auto d : tensor.sizes()) {
    tensor_proto->add_dims(d);
  }
  for (auto s : tensor.strides()) {
    tensor_proto->add_strides(s);
  }
  tensor_proto->set_data_type(caffe2::TypeMetaToDataType(
      at::scalarTypeToTypeMeta(tensor.scalar_type())));
  tensor_proto->set_offset(tensor.storage_offset());

  tensor_proto->set_requires_grad(tensor.requires_grad());

  auto* key = tensor.storage().unsafeGetStorageImpl();
  auto storage_it = storageMap.find(key);
  if (storage_it == storageMap.end()) {
    uint64_t record_size;
    at::Tensor storage_tensor;
    std::tie(storage_tensor, record_size) = getWriteableTensor(tensor);
    std::string name = "tensors/" + std::to_string(tensor_id);
    writer_.writeRecord(name, storage_tensor.storage().data(), record_size);
    storage_it = storageMap.insert({key, name}).first;
  }

  auto* data = tensor_proto->mutable_data();
  data->set_key(storage_it->second);

  // handle device case, set the device_detail and load to CUDA device
  std::stringstream ss;
  ss << tensor.device();
  tensor_proto->set_device(ss.str());
}

void ScriptModuleSerializer::writeTensorTable(torch::ModelDef* model_def) {
  std::unordered_map<const void*, std::string> storageMap;
  size_t tensor_id = 0;
  for (const at::Tensor& t : tensor_table_) {
    auto* tensor_proto = model_def->add_tensors();
    convertAndWriteTensor(tensor_id++, t, tensor_proto, storageMap);
  }
}

void ScriptModuleSerializer::writePickleArchive(
    const std::string& name,
    const std::vector<IValue>& ivalues) {
  Pickler pickler(&tensor_table_);
  pickler.start();
  pickler.startTuple();
  for (const IValue& ivalue : ivalues) {
    pickler.addIValue(ivalue);
  }
  pickler.endTuple();
  pickler.finish();
  writer_.writeRecord(name, pickler.stack().data(), pickler.stack().size());
}

void ScriptModuleSerializer::convertModule(
    const script::Module& module,
    const std::string& prefix,
    const std::string& name,
    torch::ModuleDef* module_def) {
  module_def->set_name(name);
  module_def->set_optimize(module.is_optimized());

  // If __getstate__ and __setstate__ methods are provided, use those for
  // serializing instead of serializing the attributes directly
  bool user_provided_serialization =
      checkHasValidSetGetState(module.module_object()->type());
  if (user_provided_serialization) {
    // Run the '__getstate__' method on the module and store the result
    pickled_ivalues_.emplace_back(moduleGetState(module));
    module_def->set_get_state_attribute_id(pickled_ivalues_.size() - 1);
  }

  // Add all the parameters
  for (const auto& param : module.get_parameters()) {
    torch::ParameterDef* param_def = module_def->add_parameters();
    param_def->set_name(param.name());
    param_def->set_is_buffer(false);
    if (user_provided_serialization) {
      // If a __getstate__ was used, don't write the actual tensor
      param_def->set_tensor_id(-1);
    } else {
      param_def->set_tensor_id(addTensor(param.value().toTensor()));
    }
  }

  // Add all the attributes
  for (const auto& attribute : module.get_attributes()) {
    // Add attribute to ModuleDef
    torch::AttributeDef* attribute_def = module_def->add_attributes();
    attribute_def->set_name(attribute.name());
    attribute_def->set_type(attribute.type()->python_str());

    if (!user_provided_serialization) {
      // Write the attribute's index if it's actually saved, -1 if it needs to
      // come from __getstate__
      pickled_ivalues_.push_back(attribute.value());
      attribute_def->set_id(pickled_ivalues_.size() - 1);
    } else {
      // The module had a __setstate__, so write the attribute name/type so
      // it can be correctly imported, but it has no entry in the
      // pickled_ivalues_ table
      attribute_def->set_id(-1);
    }
  }

  std::stringstream module_name;
  if (prefix != "")
    module_name << prefix << "_";
  module_name << name;

  if (module.type()->methods().size() > 0) {
    std::ostringstream methods;
    SourceRangeRecords source_ranges;
    methods << "op_version_set = " << CURRENT_OP_VERSION_SET << "\n";
    PythonPrint(
        methods,
        source_ranges,
        module,
        tensor_table_,
        class_table_,
        /*enforce_importable=*/true);
    torch::RecordRef* record = module_def->mutable_torchscript_arena();

    std::stringstream filename;
    filename << "code/" << module_name.str() << ".py";
    std::string methods_str = methods.str();
    writer_.writeRecord(
        filename.str(), methods_str.c_str(), methods_str.size());
    record->set_key(filename.str());

    // Write out debug records
    torch::RecordRef* debug_record =
        module_def->mutable_torchscript_debug_arena();

    SourceRangePickler source_range_pickler;
    source_range_pickler.pickle(source_ranges);
    const auto& range_data = source_range_pickler.get_data();
    std::stringstream debug_filename;
    debug_filename << "debug/" << module_name.str() << ".pkl";
    writer_.writeRecord(
        debug_filename.str(), range_data.data(), range_data.size());
    debug_record->set_key(debug_filename.str());
  }

  for (script::Slot s : module.get_module_slots()) {
    torch::ModuleDef* sub_def = module_def->add_submodules();
    convertModule(s.to_module(), module_name.str(), s.name(), sub_def);
  }
}

// Pretty printing for ONNX
constexpr char indent_char = ' ';
constexpr size_t indent_multiplier = 2;

std::string idt(size_t indent) {
  return std::string(indent * indent_multiplier, indent_char);
}

std::string nlidt(size_t indent) {
  return std::string("\n") + idt(indent);
}

void dump(const onnx::TensorProto& tensor, std::ostream& stream) {
  stream << "TensorProto shape: [";
  for (int i = 0; i < tensor.dims_size(); ++i) {
    stream << tensor.dims(i) << (i == tensor.dims_size() - 1 ? "" : " ");
  }
  stream << "]";
}

void dump(const onnx::TensorShapeProto& shape, std::ostream& stream) {
  for (int i = 0; i < shape.dim_size(); ++i) {
    auto& dim = shape.dim(i);
    if (dim.has_dim_value()) {
      stream << dim.dim_value();
    } else {
      stream << "?";
    }
    stream << (i == shape.dim_size() - 1 ? "" : " ");
  }
}

void dump(const onnx::TypeProto_Tensor& tensor_type, std::ostream& stream) {
  stream << "Tensor dims: ";
  dump(tensor_type.shape(), stream);
}

void dump(const onnx::TypeProto& type, std::ostream& stream) {
  dump(type.tensor_type(), stream);
}

void dump(const onnx::ValueInfoProto& value_info, std::ostream& stream) {
  stream << "{name: \"" << value_info.name() << "\", type:";
  dump(value_info.type(), stream);
  stream << "}";
}

void dump(const onnx::GraphProto& graph, std::ostream& stream, size_t indent);

void dump(
    const onnx::AttributeProto& attr,
    std::ostream& stream,
    size_t indent) {
  stream << "{ name: '" << attr.name() << "', type: ";
  if (attr.has_f()) {
    stream << "float, value: " << attr.f();
  } else if (attr.has_i()) {
    stream << "int, value: " << attr.i();
  } else if (attr.has_s()) {
    stream << "string, value: '" << attr.s() << "'";
  } else if (attr.has_g()) {
    stream << "graph, value:\n";
    dump(attr.g(), stream, indent + 1);
    stream << nlidt(indent);
  } else if (attr.has_t()) {
    stream << "tensor, value:";
    dump(attr.t(), stream);
  } else if (attr.floats_size()) {
    stream << "floats, values: [";
    for (int i = 0; i < attr.floats_size(); ++i)
      stream << attr.floats(i) << (i == attr.floats_size() - 1 ? "" : " ");
    stream << "]";
  } else if (attr.ints_size()) {
    stream << "ints, values: [";
    for (int i = 0; i < attr.ints_size(); ++i)
      stream << attr.ints(i) << (i == attr.ints_size() - 1 ? "" : " ");
    stream << "]";
  } else if (attr.strings_size()) {
    stream << "strings, values: [";
    for (int i = 0; i < attr.strings_size(); ++i)
      stream << "'" << attr.strings(i) << "'"
             << (i == attr.strings_size() - 1 ? "" : " ");
    stream << "]";
  } else if (attr.tensors_size()) {
    stream << "tensors, values: [";
    for (auto& t : attr.tensors()) {
      dump(t, stream);
    }
    stream << "]";
  } else if (attr.graphs_size()) {
    stream << "graphs, values: [";
    for (auto& g : attr.graphs()) {
      dump(g, stream, indent + 1);
    }
    stream << "]";
  } else {
    stream << "UNKNOWN";
  }
  stream << "}";
}

void dump(const onnx::NodeProto& node, std::ostream& stream, size_t indent) {
  stream << "Node {type: \"" << node.op_type() << "\", inputs: [";
  for (int i = 0; i < node.input_size(); ++i) {
    stream << node.input(i) << (i == node.input_size() - 1 ? "" : ",");
  }
  stream << "], outputs: [";
  for (int i = 0; i < node.output_size(); ++i) {
    stream << node.output(i) << (i == node.output_size() - 1 ? "" : ",");
  }
  stream << "], attributes: [";
  for (int i = 0; i < node.attribute_size(); ++i) {
    dump(node.attribute(i), stream, indent + 1);
    stream << (i == node.attribute_size() - 1 ? "" : ",");
  }
  stream << "]}";
}

void dump(const onnx::GraphProto& graph, std::ostream& stream, size_t indent) {
  stream << idt(indent) << "GraphProto {" << nlidt(indent + 1) << "name: \""
         << graph.name() << "\"" << nlidt(indent + 1) << "inputs: [";
  for (int i = 0; i < graph.input_size(); ++i) {
    dump(graph.input(i), stream);
    stream << (i == graph.input_size() - 1 ? "" : ",");
  }
  stream << "]" << nlidt(indent + 1) << "outputs: [";
  for (int i = 0; i < graph.output_size(); ++i) {
    dump(graph.output(i), stream);
    stream << (i == graph.output_size() - 1 ? "" : ",");
  }
  stream << "]" << nlidt(indent + 1) << "initializers: [";
  for (int i = 0; i < graph.initializer_size(); ++i) {
    dump(graph.initializer(i), stream);
    stream << (i == graph.initializer_size() - 1 ? "" : ",");
  }
  stream << "]" << nlidt(indent + 1) << "nodes: [" << nlidt(indent + 2);
  for (int i = 0; i < graph.node_size(); ++i) {
    dump(graph.node(i), stream, indent + 2);
    if (i != graph.node_size() - 1)
      stream << "," << nlidt(indent + 2);
  }
  stream << nlidt(indent + 1) << "]\n" << idt(indent) << "}\n";
}

void dump(
    const onnx::OperatorSetIdProto& operator_set_id,
    std::ostream& stream) {
  stream << "OperatorSetIdProto { domain: " << operator_set_id.domain() << "}";
}

void dump(const onnx::ModelProto& model, std::ostream& stream, size_t indent) {
  stream << idt(indent) << "ModelProto {" << nlidt(indent + 1)
         << "producer_name: \"" << model.producer_name() << "\""
         << nlidt(indent + 1) << "domain: \"" << model.domain() << "\""
         << nlidt(indent + 1) << "doc_string: \"" << model.doc_string() << "\"";
  if (model.has_graph()) {
    stream << nlidt(indent + 1) << "graph:\n";
    dump(model.graph(), stream, indent + 2);
  }
  if (model.opset_import_size()) {
    stream << idt(indent + 1) << "opset_import: [";
    for (auto& opset_imp : model.opset_import()) {
      dump(opset_imp, stream);
    }
    stream << "],\n";
  }
  stream << idt(indent) << "}\n";
}

std::string prettyPrint(const onnx::ModelProto& model) {
  std::stringstream ss;
  dump(model, ss, 0);
  return ss.str();
}

} // namespace

void SetExportModuleExtraFilesHook(ExportModuleExtraFilesHook hook) {
  GetExtraFilesHook() = hook;
}

std::string pretty_print_onnx(
    const std::shared_ptr<Graph>& graph,
    const std::map<std::string, at::Tensor>& initializers,
    int64_t onnx_opset_version,
    bool defer_weight_export,
    ::torch::onnx::OperatorExportTypes operator_export_type,
    bool google_printer) {
  auto graph_encoder = GraphEncoder(
      graph,
      onnx_opset_version,
      operator_export_type,
      initializers,
      std::unordered_map<std::string, std::unordered_map<int64_t, std::string>>{},
      defer_weight_export,
      true);
  if (google_printer) {
    return graph_encoder.get_model_proto().DebugString();
  }
  return prettyPrint(graph_encoder.get_model_proto());
}

// export_raw_ir will export IR ops without turning them into ONNX ops.
// The output will use the ONNX protobuf format, but the ops will not
// conform to the ONNX op specification. Thus, the output will not
// be interpretable by a ONNX-compatible framework. However, PyTorch or
// libtorch will be able to import the IR and play it back.
std::tuple<std::string, RawDataExportMap> export_onnx(
    const std::shared_ptr<Graph>& graph,
    const std::map<std::string, at::Tensor>& initializers,
    int64_t onnx_opset_version,
    const std::unordered_map<std::string, std::unordered_map<std::int64_t, std::string>>& dynamic_axes,
    bool defer_weight_export,
    ::torch::onnx::OperatorExportTypes operator_export_type,
    bool strip_doc_string) {
  auto graph_encoder = GraphEncoder(
      graph,
      onnx_opset_version,
      operator_export_type,
      initializers,
      dynamic_axes,
      defer_weight_export,
      strip_doc_string);
  return std::make_tuple(
      graph_encoder.get_model_proto().SerializeAsString(),
      graph_encoder.get_raw_data_export_map());
}

void ExportModule(
    const script::Module& module,
    std::ostream& out,
    const script::ExtraFilesMap& extra_files) {
  ScriptModuleSerializer serializer(&out);
  serializer.serialize(module, extra_files);
}

void ExportModule(
    const script::Module& module,
    const std::string& filename,
    const script::ExtraFilesMap& extra_files) {
  ScriptModuleSerializer serializer(filename);
  serializer.serialize(module, extra_files);
}

} // namespace jit
} // namespace torch<|MERGE_RESOLUTION|>--- conflicted
+++ resolved
@@ -719,81 +719,6 @@
   }
 }
 
-<<<<<<< HEAD
-=======
-bool ScriptModuleSerializer::moduleHasValidGetSetState(
-    const script::Module& module) {
-  // Check that the schemas for __getstate__ and __setstate__ are correct
-  auto getstate = module.module_object()->type()->getMethod("__getstate__");
-  if (getstate == nullptr) {
-    return false;
-  }
-  auto get_schema =
-      module.module_object()->type()->getMethod("__getstate__")->getSchema();
-
-  // Check __getstate__
-  //   __getstate__ is expected to be (self) -> T
-  TORCH_CHECK(
-      get_schema.arguments().size() == 1,
-      "'__getstate__' must have 'self' as its only argument, but found ",
-      get_schema.arguments().size(),
-      " arguments");
-  TORCH_CHECK(
-      get_schema.returns().size() == 1,
-      "'__getstate__' must return 1 value, but found ",
-      get_schema.returns().size());
-
-  // Check __setstate__ if the method exists
-  //   __setstate__ is expected to be (self, T) -> None
-  // TODO: use getMethod("__getstate__") once methods are not lowered
-  auto setstate = module.find_method("__setstate__");
-  if (!setstate) {
-    return false;
-  }
-  auto set_schema = setstate->function().getSchema();
-
-  if (set_schema.arguments().size() == 1) {
-    TORCH_CHECK(
-        get_schema.returns().at(0).type()->isSubtypeOf(NoneType::get()),
-        "For '__setstate__' to have no state"
-        " param, '__getstate__' must return None");
-  } else {
-    TORCH_CHECK(
-        set_schema.arguments().size() == 2,
-        "'__setstate__' must have 'self' and the state as its "
-        "only arguments, but found ",
-        set_schema.arguments().size(),
-        " arguments");
-  }
-  TORCH_CHECK(
-      set_schema.returns().size() == 1,
-      "'__setstate__' must return None, but found ",
-      set_schema.returns().size(),
-      " return values");
-  TORCH_CHECK(
-      set_schema.returns().at(0).type()->isSubtypeOf(NoneType::get()),
-      "'__setstate__' must return None, but found value of type",
-      set_schema.returns().at(0).type()->python_str());
-
-  // Check that the return type of __getstate__ matches the input to
-  // __setstate__
-  auto get_type = get_schema.returns().at(0).type();
-  auto set_type = set_schema.arguments().size() == 1
-      ? NoneType::get()
-      : set_schema.arguments().at(1).type();
-
-  TORCH_CHECK(
-      set_type->isSubtypeOf(get_type),
-      "'__getstate__'s return type (",
-      get_type->python_str(),
-      " does not match '__setstate__'s argument type (",
-      set_type->python_str(),
-      "))");
-
-  return true;
-}
-
->>>>>>> ae5b5208
 /// Run module.__getstate__() and return the result
 IValue ScriptModuleSerializer::moduleGetState(const script::Module& module) {
   return module.get_method("__getstate__")({});
