--- conflicted
+++ resolved
@@ -964,20 +964,8 @@
 void ScriptModuleSerializer::writePickleArchive(
     const std::string& name,
     const std::vector<IValue>& ivalues) {
-<<<<<<< HEAD
-  Pickler pickler(&tensor_table_);
-  pickler.protocol();
-  pickler.startTuple();
-  for (const IValue& ivalue : ivalues) {
-    pickler.pushIValue(ivalue);
-  }
-  pickler.endTuple();
-  pickler.stop();
-  writer_.writeRecord(name, pickler.stack().data(), pickler.stack().size());
-=======
   auto data = pickle(c10::ivalue::Tuple::create(ivalues), &tensor_table_);
   writer_.writeRecord(name, data.data(), data.size(), /*compress=*/true);
->>>>>>> 87217cfd
 }
 
 void ScriptModuleSerializer::convertModule(
