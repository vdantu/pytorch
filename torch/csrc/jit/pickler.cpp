#include <ATen/ATen.h>
#include <ATen/core/Dict.h>
#include <torch/csrc/jit/function.h>
#include <torch/csrc/jit/pickler.h>
#include <string>

namespace torch {
namespace jit {

using ::c10::IValue;

// Protocol 2 is the highest that can be decoded by Python 2
// See https://docs.python.org/3/library/pickle.html#data-stream-format
constexpr static uint8_t PROTOCOL_VERSION = 2;

PicklerClass getClass(const std::string& str) {
  if (str == "build_tensor_from_id") {
    return PicklerClass::TENSOR;
  } else if (str == "build_intlist") {
    return PicklerClass::INTLIST;
  } else if (str == "build_tensorlist") {
    return PicklerClass::TENSORLIST;
  } else if (str == "build_doublelist") {
    return PicklerClass::DOUBLELIST;
  } else if (str == "build_boollist") {
    return PicklerClass::BOOLLIST;
  }

  // TODO [unpickler refactor]
  if (str == "TensorID") {
    return PicklerClass::TENSOR;
  } else if (str == "IntList") {
    return PicklerClass::INTLIST;
  }
  AT_ERROR("Unknown class name for unpickler: ", str);
}

const char* getClassName(PicklerClass cls) {
  switch (cls) {
    case PicklerClass::TENSOR:
      return "build_tensor_from_id";
    case PicklerClass::INTLIST:
      return "build_intlist";
    case PicklerClass::TENSORLIST:
      return "build_tensorlist";
    case PicklerClass::DOUBLELIST:
      return "build_doublelist";
    case PicklerClass::BOOLLIST:
      return "build_boollist";
    default:
      AT_ERROR("Unknown class for pickler");
  }
}

static void postSetStateValidate(const IValue& v) {
  auto obj = v.toObject();
  const auto& objType = obj->type();
  for (size_t i = 0; i < objType->numAttributes(); i++) {
    const auto& attrType = objType->getAttribute(i);
    const auto& attrName = objType->getAttributeName(i);
    const auto& slot = obj->getSlot(i);
    // const auto attrType = objType->getAttribute(i);
    // Verify that all the non-optional attributes have been initialized
    // TODO: Issue #20497
    if (attrType->kind() != TypeKind::OptionalType) {
      TORCH_CHECK(
          !slot.isNone(),
          "The field '",
          attrName,
          "' was left unitialized after __setstate__, but expected a ",
          "value of type '",
          attrType->python_str(),
          "'");
    }
  }
}

void Pickler::protocol() {
  push<OpCode>(OpCode::PROTO);
  push<uint8_t>(PROTOCOL_VERSION);
}

void Pickler::startTuple() {
  // All attributes get pushed into a tuple and their indices saved in the
  // module def
  push<OpCode>(OpCode::MARK);
}

void Pickler::endTuple() {
  push<OpCode>(OpCode::TUPLE);
}

void Pickler::stop() {
  push<OpCode>(OpCode::STOP);
}

void Pickler::torchSaveStop() {
  // Add the binary data for all the tensors to be included in the same binary
  // TODO: The pickler should be refactored to stream out to a stream directly
  // instead of staging in the stack_ array
  // As another pickle program in the same binary archive, add a list of
  // keys for each tensor (see torch/serialization.py)
  protocol();
  push<OpCode>(OpCode::MARK);
  for (size_t i = 0; i < tensor_data_.size(); ++i) {
    std::string key = std::to_string(i);
    push<OpCode>(OpCode::BINUNICODE);
    push<uint32_t>(key.size());
    pushBytes(key);
  }
<<<<<<< HEAD
=======

>>>>>>> 87217cfd
  push<OpCode>(OpCode::TUPLE);
  stop();

  // Now dump the tensor binary data
  for (const auto& data : tensor_data_) {
    // first dump size
    push<size_t>(data.numel());
<<<<<<< HEAD
    stack_.insert(stack_.end(), data.data(), data.data() + data.sizeInBytes());
=======
    writer_(data.data(), data.sizeInBytes());
>>>>>>> 87217cfd
  }
}

void Pickler::torchSaveStart() {
  // Output data to match torch.save, see torch/serialization.py for details
  // Magic number (0x1950a86a20f9469cfc6c)
  protocol();
  push<OpCode>(OpCode::LONG1);
  // LONG1 size
  pushBytes("\x0a");
  // LONG1 data
  pushBytes("\x6c\xfc\x9c\x46\xf9\x20\x6a\xa8\x50\x19");
  stop();

  // Protocol Version (1001)
  protocol();
  push<OpCode>(OpCode::BININT2);
  pushBytes("\xe9\x03");
  stop();

  // sys_info, this isn't actually used in de-serialization so we can leave this
  // one empty
  protocol();
  push<OpCode>(OpCode::EMPTY_DICT);
  stop();
}

// unmemoized version called by pushIValue
void Pickler::pushIValueImpl(const IValue& ivalue) {
  if (ivalue.isTensor()) {
    pushTensor(ivalue);
  } else if (ivalue.isTuple()) {
    pushTuple(ivalue);
  } else if (ivalue.isDouble()) {
    pushDouble(ivalue);
  } else if (ivalue.isInt()) {
    pushInt(ivalue);
  } else if (ivalue.isBool()) {
    if (ivalue.toBool()) {
      push<OpCode>(OpCode::NEWTRUE);
    } else {
      push<OpCode>(OpCode::NEWFALSE);
    }
  } else if (ivalue.isString()) {
    pushString(ivalue.toStringRef());
  } else if (ivalue.isGenericList()) {
    pushGenericList(ivalue);
  } else if (ivalue.isGenericDict()) {
    pushDict(ivalue);
  } else if (ivalue.isNone()) {
    push<OpCode>(OpCode::NONE);
  } else if (ivalue.isIntList()) {
    pushSpecializedList(
        ivalue, PicklerClass::INTLIST, [=](const IValue& ivalue) {
          for (const int64_t item : ivalue.toIntListRef()) {
            pushIValue(item);
          }
        });
  } else if (ivalue.isTensorList()) {
    pushSpecializedList(
        ivalue, PicklerClass::TENSORLIST, [=](const IValue& ivalue) {
          for (const at::Tensor& item : ivalue.toTensorListRef()) {
            pushIValue(item);
          }
        });
  } else if (ivalue.isDoubleList()) {
    pushSpecializedList(
        ivalue, PicklerClass::DOUBLELIST, [=](const IValue& ivalue) {
          for (double item : ivalue.toDoubleListRef()) {
            pushIValue(item);
          }
        });
  } else if (ivalue.isBoolList()) {
    pushSpecializedList(
        ivalue, PicklerClass::BOOLLIST, [=](const IValue& ivalue) {
          for (bool item : ivalue.toBoolList()) {
            pushIValue(item);
          }
        });
  } else if (ivalue.isObject()) {
    auto obj = ivalue.toObject();
    auto type = obj->type();
    pushGlobal(type->name()->prefix(), type->name()->name());
    push<OpCode>(OpCode::EMPTY_TUPLE);
    push<OpCode>(OpCode::NEWOBJ);
    if (checkHasValidSetGetState(type)) {
      Function* getstate = type->getMethod("__getstate__");
      pushIValue((*getstate)({obj}));
    } else {
      push<OpCode>(OpCode::EMPTY_DICT);
      push<OpCode>(OpCode::MARK);
      for (size_t i = 0, n = type->numAttributes(); i < n; ++i) {
        pushString(type->getAttributeName(i));
        pushIValue(obj->getSlot(i));
      }
      push<OpCode>(OpCode::SETITEMS);
    }
    push<OpCode>(OpCode::BUILD);
  } else {
    AT_ERROR("Unknown IValue type for pickling: ", ivalue.tagKind());
  }
}

void Pickler::pushIValue(const IValue& ivalue) {
  // Check if reference ivalue has been saved before
  if (ivalue.isPtrType()) {
    const void* ptr = ivalue.internalToPointer();
    TORCH_CHECK(
        ptr != nullptr,
        "Pickler cannot memoize ",
        ivalue.tagKind(),
        " IValue ",
        ivalue);
    auto memo_entry = memoized_ivalue_map_.find(ptr);
    if (memo_entry != memoized_ivalue_map_.end()) {
      // This value has already been pushed, just do a BINGET
      pushBinGet(memo_entry->second);
      return;
    }
  }
  pushIValueImpl(ivalue);
  if (ivalue.isPtrType()) {
    memoized_ivalues_.push_back(ivalue);
    memoized_ivalue_map_[ivalue.internalToPointer()] = pushNextBinPut();
  }
}

void Pickler::pushInt(const IValue& ivalue) {
  auto n = ivalue.toInt();
  if (n >= std::numeric_limits<int8_t>::min() &&
      n <= std::numeric_limits<int8_t>::max()) {
    push<OpCode>(OpCode::BININT1);
    push<int8_t>(n);
  } else if (
      n >= std::numeric_limits<int32_t>::min() &&
      n <= std::numeric_limits<int32_t>::max()) {
    push<OpCode>(OpCode::BININT);
    push<int32_t>(n);
  } else {
    // Push 8 byte integer
    push<OpCode>(OpCode::LONG1);
    push<uint8_t>(8);
    push<int64_t>(n);
  }
}

void Pickler::pushBinGet(uint32_t memo_id) {
  if (memo_id <= std::numeric_limits<uint8_t>::max()) {
    push<OpCode>(OpCode::BINGET);
    push<uint8_t>(memo_id);
  } else {
    // Memoized too many items, issue a LONG_BINGET instead
    push<OpCode>(OpCode::LONG_BINGET);
    push<uint32_t>(memo_id);
  }
}

// unmemoized encoding of a string
void Pickler::pushStringImpl(const std::string& string) {
  push<OpCode>(OpCode::BINUNICODE);
  push<uint32_t>(string.size());
  pushBytes(string);
}

void Pickler::pushString(const std::string& string) {
  auto it = memoized_strings_map_.find(string);
  if (it == memoized_strings_map_.end()) {
    pushStringImpl(string);
    memoized_strings_map_[string] = pushNextBinPut();
  } else {
    pushBinGet(it->second);
  }
}

void Pickler::pushStorageOfTensor(const at::Tensor& tensor) {
  const at::Storage& storage = tensor.storage();
  void* addr = storage.unsafeGetStorageImpl();
  auto it = memoized_storage_map_.find(addr);
  if (it != memoized_storage_map_.end()) {
    pushBinGet(it->second);
    return;
  }

  // Tuple for persistent_load
  push<OpCode>(OpCode::MARK);
  // typename
  pushString("storage");
  // data_type
  std::stringstream data_type;
  data_type << toString(tensor.scalar_type()) << "Storage";
  pushGlobal("torch", data_type.str());
  // root_key
  pushString(std::to_string(tensor_data_.size()));
  // location
  pushString("cpu");
  // size
  pushInt(tensor.numel());
  // view_metadata
  push<OpCode>(OpCode::NONE);
  push<OpCode>(OpCode::TUPLE);
  push<OpCode>(OpCode::BINPERSID);

  memoized_storage_map_[addr] = pushNextBinPut();
  tensor_data_.push_back(getWriteableTensorData(tensor));
}

void Pickler::pushBytes(const std::string& string) {
  writer_(string.data(), string.size());
}

void Pickler::pushGlobal(
    const std::string& module_name,
    const std::string& class_name) {
  std::stringstream ss;
  ss << module_name << "\n" << class_name << "\n";
  std::string key = ss.str();
  auto memo_entry = memoized_globals_map_.find(key);
  if (memo_entry == memoized_globals_map_.end()) {
    push<OpCode>(OpCode::GLOBAL);
    pushBytes(key);
    // Push BINPUT without adding anything to the memoized_ivalues_
    size_t memo_id = pushNextBinPut();
    memoized_globals_map_.insert({key, memo_id});
  } else {
    pushBinGet(memo_entry->second);
  }
}

void Pickler::pushTensor(const IValue& ivalue) {
  if (tensor_table_ == nullptr) {
    pushLiteralTensor(ivalue);
  } else {
    pushTensorReference(ivalue);
  }
}

void Pickler::pushLiteralTensor(const IValue& ivalue) {
  // In contrast to tensor references, literal tensors are included in the
  // pickle program binary blob. They are written to the file after the STOP
  // opcode. They can't be included in the pickle program itself without a bunch
  // of extra machinery since byte strings are limited to 4 GB.
  //
  // The format here is the same one used by `torch.save()`. The code for the
  // format can be found in `torch/serialization.py`.
  auto tensor = ivalue.toTensor();

  // The arguments to this function are:
  //    storage, storage_offset, size, stride, requires_grad, backward_hooks
  pushGlobal("torch._utils", "_rebuild_tensor_v2");
  push<OpCode>(OpCode::MARK);

  pushStorageOfTensor(tensor);

  // storage offset
  int64_t storage_offset = 0;
  pushInt(storage_offset);

  // size
  push<OpCode>(OpCode::MARK);
  for (auto size : tensor.sizes()) {
    pushInt(size);
  }
  push<OpCode>(OpCode::TUPLE);

  // stride
  push<OpCode>(OpCode::MARK);
  for (auto stride : tensor.strides()) {
    pushInt(stride);
  }
  push<OpCode>(OpCode::TUPLE);

  // requires_grad
  pushIValue(tensor.requires_grad());

  // backward_hooks
  pushGlobal("collections", "OrderedDict");
  push<OpCode>(OpCode::EMPTY_TUPLE);
  // Construct the collections.OrderedDict for the backward_hooks
  push<OpCode>(OpCode::REDUCE);

  push<OpCode>(OpCode::TUPLE);

  // Call torch._utils._rebuild_tensor_v2
  push<OpCode>(OpCode::REDUCE);
}

void Pickler::pushClass(PicklerClass cls) {
  pushGlobal("torch.jit._pickle", getClassName(cls));
}

void Pickler::pushTensorReference(const IValue& ivalue) {
  pushClass(PicklerClass::TENSOR);
  tensor_table_->push_back(ivalue.toTensor());
  int64_t tensor_id = tensor_table_->size() - 1;
  // Reduce arguments are spread (e.g. `*args`) before calling the global,
  // so wrap in a tuple
  push<OpCode>(OpCode::MARK);
  pushIValue(tensor_id);
  push<OpCode>(OpCode::TUPLE);

  push<OpCode>(OpCode::REDUCE);
}

void Pickler::pushSpecializedList(
    const IValue& ivalue,
    PicklerClass cls,
    const std::function<void(const IValue&)>& item_pusher) {
  pushClass(cls);

  // Reduce arguments are spread (e.g. `*args`) before calling the global,
  // so wrap in a tuple
  push<OpCode>(OpCode::MARK);

  push<OpCode>(OpCode::EMPTY_LIST);
  // Mark list
  push<OpCode>(OpCode::MARK);

  // Add all items
  item_pusher(ivalue);

  // Finish list
  push<OpCode>(OpCode::APPENDS);

  // Finish tuple
  push<OpCode>(OpCode::TUPLE);

  // Call reduce
  push<OpCode>(OpCode::REDUCE);
}

void Pickler::pushDouble(const IValue& ivalue) {
  double value = ivalue.toDouble();
  AT_ASSERT(sizeof(double) == 8);
  char* bytes = reinterpret_cast<char*>(&value);

  push<OpCode>(OpCode::BINFLOAT);
  for (size_t i = 0; i < 8; ++i) {
    push<uint8_t>(bytes[8 - i - 1]);
  }
}

void Pickler::pushDict(const IValue& ivalue) {
  push<OpCode>(OpCode::EMPTY_DICT);

  push<OpCode>(OpCode::MARK);

  // Sort the dict for deterministic keys
  auto dict_items = iterationOrder(ivalue.toGenericDict());
  for (const auto& pair : dict_items) {
    pushIValue(pair.first);
    pushIValue(pair.second);
  }

  push<OpCode>(OpCode::SETITEMS);
}

size_t Pickler::pushNextBinPut() {
  if (memo_id_ <= std::numeric_limits<uint8_t>::max()) {
    push<OpCode>(OpCode::BINPUT);
    push<uint8_t>(memo_id_);
  } else {
    // Memoized too many items, issue a LONG_BINPUT instead
    push<OpCode>(OpCode::LONG_BINPUT);
    push<uint32_t>(memo_id_);
  }
  AT_ASSERT(memo_id_ <= std::numeric_limits<uint32_t>::max());
  ++memo_id_;
  return memo_id_ - 1;
}

void Pickler::pushGenericList(const IValue& ivalue) {
  auto list = ivalue.toGenericListRef();
  push<OpCode>(OpCode::EMPTY_LIST);

  push<OpCode>(OpCode::MARK);

  for (const IValue& item : list) {
    pushIValue(item);
  }

  push<OpCode>(OpCode::APPENDS);
}

void Pickler::pushTuple(const IValue& ivalue) {
  // TODO: Small tuple unrolling (e.g. TUPLE3)
  push<OpCode>(OpCode::MARK);
  auto tuple = ivalue.toTuple();

  for (const IValue& item : tuple->elements()) {
    pushIValue(item);
  }

  push<OpCode>(OpCode::TUPLE);
}

IValue Unpickler::parse_ivalue() {
  run();
  TORCH_CHECK(
      stack_.size() == 1,
      "Unpickler expected 1 element on the stack, but found ",
      stack_.size());

  return stack_[0];
}

IValue Unpickler::parseModule() {
  run();
  TORCH_CHECK(
      stack_.size() == 1,
      "Unpickler expected 1 element on the stack, but found ",
      stack_.size());

  return stack_[0];
}

double Unpickler::readFloat() {
  AT_ASSERT(sizeof(double) == 8);
  double big_endian = read<double>();
  double little_endian;

  // Pickle floats are big endian, so reverse the bytes
  auto big_endian_ptr = reinterpret_cast<const char*>(&big_endian);
  std::reverse_copy(
      big_endian_ptr,
      big_endian_ptr + sizeof(big_endian),
      reinterpret_cast<char*>(&little_endian));

  return little_endian;
}

void Unpickler::run() {
  // Expect a PROTO opcode and protocol number at the start of blob
  auto opcode = readOpCode();
  TORCH_CHECK(
      opcode == OpCode::PROTO,
      "Expected PROTO opcode at the start"
      " of pickle archive, found ", int(static_cast<uint8_t>(opcode)));
  uint8_t protocol = read<uint8_t>();
  TORCH_CHECK(
      protocol == 2,
      "Only Pickle protocol 2 is supported, found protocol = ",
      protocol);

  while (true) {
    OpCode opcode = readInstruction();
    if (opcode == OpCode::STOP) {
      return;
    }
  }
}
void Unpickler::setInput(size_t memo_id) {
  AT_ASSERT(!stack_.empty());
  if (memo_id >= memo_table_.size()) {
    memo_table_.insert(
        memo_table_.end(), memo_id - memo_table_.size(), IValue());
    memo_table_.push_back(stack_.back());
  } else {
    memo_table_[memo_id] = stack_.back();
  }
}

// emplace_back on bool vectors does not exist on some systems
// avoid it by calling push_back for bool
template <typename T>
inline void append(std::vector<T>& a, T&& e) {
  a.emplace_back(std::move(e));
}
template <>
inline void append<bool>(std::vector<bool>& a, bool&& e) {
  a.push_back(e);
}

template <typename T>
static IValue toSpecializedList(const IValue& generic) {
  auto ivalues = generic.toGenericListRef();
  std::vector<T> specialized;
  specialized.reserve(ivalues.size());
  for (const IValue& iv : ivalues) {
    append(specialized, iv.to<T>());
  }
  return IValue(std::move(specialized));
}

OpCode Unpickler::readInstruction() {
  auto opcode = readOpCode();
  switch (opcode) {
    case OpCode::EMPTY_LIST: {
      stack_.emplace_back(
          c10::impl::GenericList(c10::impl::deprecatedUntypedList()));
    } break;
    case OpCode::EMPTY_TUPLE: {
      if (empty_tuple_.isNone()) {
        // we only need one object, since tuples are not mutable.
        empty_tuple_ = c10::ivalue::Tuple::create({});
      }
      stack_.emplace_back(empty_tuple_);
    } break;
    case OpCode::BINPUT: {
      size_t memo_id = read<uint8_t>();
      setInput(memo_id);
    } break;
    case OpCode::LONG_BINPUT: {
      TORCH_CHECK(
          std::numeric_limits<size_t>::max() >=
              std::numeric_limits<uint32_t>::max(),
          "Found a LONG_BINPUT opcode, but size_t on this system is "
          "not big enough to decode it");
      size_t memo_id = read<uint32_t>();
      setInput(memo_id);
    } break;
    case OpCode::MARK: {
      // Mark location of the container ivalue in the stack
      marks_.push_back(stack_.size());
    } break;
    case OpCode::NEWTRUE: {
      stack_.emplace_back(true);
    } break;
    case OpCode::NEWFALSE: {
      stack_.emplace_back(false);
    } break;
    case OpCode::NONE: {
      stack_.emplace_back(IValue());
    } break;
    case OpCode::BININT1: {
      int8_t value = read<int8_t>();
      stack_.emplace_back(int64_t(value));
    } break;
    case OpCode::BININT: {
      int32_t value = read<int32_t>();
      stack_.emplace_back(int64_t(value));
    } break;
    case OpCode::LONG1: {
      // Only read LONG1s with 8 as the length
      uint8_t length = read<uint8_t>();
      TORCH_CHECK(length == 8, "Expected length to be 8, got ", int(length));
      stack_.emplace_back(int64_t(read<int64_t>()));
    } break;
    case OpCode::BINUNICODE: {
      uint32_t length = read<uint32_t>();
      stack_.emplace_back(readBytes(length));
    } break;
    case OpCode::BINFLOAT:
      stack_.emplace_back(readFloat());
      break;
    case OpCode::TUPLE: {
      size_t start = marks_.back();
      marks_.pop_back();
      auto tuple = c10::ivalue::Tuple::create({});
      tuple->elements().reserve(stack_.size() - start);
      auto start_it = stack_.begin() + start;
      for (auto it = start_it; it != stack_.end(); ++it) {
        tuple->elements().emplace_back(*it);
      }
      stack_.erase(start_it, stack_.end());
      stack_.emplace_back(tuple);
    } break;
    case OpCode::EMPTY_DICT:
      stack_.emplace_back(c10::impl::GenericDict(c10::impl::deprecatedUntypedDict()));
      break;
    case OpCode::APPENDS: {
      readList();
    } break;
    case OpCode::SETITEMS: {
      size_t start = marks_.back();
      marks_.pop_back();
      auto dict = stack_.at(start - 1).toGenericDict();
      for (size_t i = start; i < stack_.size(); i += 2) {
        dict.insert_or_assign(stack_[i], stack_[i + 1]);
      }
      stack_.erase(stack_.begin() + start, stack_.end());
    } break;
    case OpCode::BINGET: {
      stack_.push_back(memo_table_.at(read<uint8_t>()));
    } break;
    case OpCode::LONG_BINGET: {
      stack_.push_back(memo_table_.at(read<uint32_t>()));
    } break;
    case OpCode::STOP:
      break;
    case OpCode::GLOBAL: {
      // Module name, it's not needed for anything
      auto module_name = readString();
      auto class_name = readString();
      // TODO [unpickler refactor] __main__ isn't used by the pickler anymore
      if (module_name == "__main__") {
        auto pickler_class = getClass(class_name);
        globals_.emplace_back([this, pickler_class] {
          // TODO: [unpickler refactor]
          auto setitem_data = stack_.back();
          stack_.pop_back();
          switch (pickler_class) {
            case PicklerClass::TENSOR:
              stack_.emplace_back(tensor_table_->at(setitem_data.toInt()));
              break;
            case PicklerClass::INTLIST:
              stack_.emplace_back(toSpecializedList<int64_t>(setitem_data));
              break;
            default:
              AT_ERROR("Unknown pickler class id", pickler_class);
          }
        });
      } else if (module_name == "torch.jit._pickle") {
        auto pickler_class = getClass(class_name);
        globals_.emplace_back([this, pickler_class] {
          // Pop reduce arg off the stack
          auto data = stack_.back().toTuple()->elements().at(0);
          stack_.pop_back();
          switch (pickler_class) {
            case PicklerClass::TENSOR:
              TORCH_CHECK(
                  tensor_table_,
                  "Found a tensor table reference but Pickler"
                  " has no tensor table\n");
              stack_.emplace_back(tensor_table_->at(data.toInt()));
              break;
            case PicklerClass::INTLIST:
              stack_.emplace_back(toSpecializedList<int64_t>(data));
              break;
            case PicklerClass::TENSORLIST:
              stack_.emplace_back(toSpecializedList<at::Tensor>(data));
              break;
            case PicklerClass::DOUBLELIST:
              stack_.emplace_back(toSpecializedList<double>(data));
              break;
            case PicklerClass::BOOLLIST:
              stack_.emplace_back(toSpecializedList<bool>(data));
              break;
            default:
              AT_ERROR("Unknown pickler class id");
          }
        });
      } else {
        AT_ASSERT(class_resolver_);
        at::StrongTypePtr type =
            class_resolver_(c10::QualifiedName(module_name, class_name));
        auto cls = type.type_->expect<at::ClassType>();
        size_t n = cls->numAttributes();
        if (checkHasValidSetGetState(type.type_)) {
          globals_.emplace_back([this, type, n] {
            auto arg = std::move(stack_.back());
            stack_.pop_back();
            auto obj = c10::ivalue::Object::create(type, n);
            // XXX: Do not optimize __setstate__, so that we don't try to
            // specialize the class before it is initialized.
            setGraphExecutorOptimize(false);
            (*type.type_->getMethod("__setstate__"))({obj, arg});
            setGraphExecutorOptimize(true);
            postSetStateValidate(obj);
            stack_.emplace_back(std::move(obj));
          });
        } else {
          globals_.emplace_back([this, type, cls, n] {
            auto dict = std::move(stack_.back()).toGenericDict();
            stack_.pop_back();
            auto obj = c10::ivalue::Object::create(type, n);
            for (size_t i = 0; i < n; ++i) {
              obj->setSlot(i, dict.at(cls->getAttributeName(i)));
            }
            stack_.emplace_back(std::move(obj));
          });
        }
      }
      stack_.emplace_back(int64_t(globals_.size() - 1));
    } break;
    case OpCode::NEWOBJ: {
      // pop empty tuple, the actual action is stored in the globals_stack_
      stack_.pop_back();
    } break;
    // because we have NEWOBJ do nothing, BUILD and REDUCE end up doing
    // the same thing
    case OpCode::BUILD:
    case OpCode::REDUCE: {
      // stack is: <functor_idx> <functor_arg>
      // extract <functor_idx> and remove from the stack:
      std::swap(*(stack_.end() - 2), *(stack_.end() - 1));
      size_t idx = stack_.back().toInt();
      stack_.pop_back();
      // stack is: <functor_arg>
      globals_.at(idx)();
    } break;
    default:
      AT_ERROR(
          "Unknown opcode for unpickling at ",
          reinterpret_cast<void*>(opcode),
          ": ",
          int(static_cast<uint8_t>(opcode)));
  }
  return opcode;
}

// Read a number of bytes from the input stream
std::string Unpickler::readBytes(size_t length) {
  std::string data(length, 0);
  // This is fine since C++11 has contiguous strings
  if (!reader_(&data[0], length)) {
    AT_ERROR("Unexpected end of pickler archive.");
  }
  return data;
}

// Pop all the list items off of the stack and append them to the list at
// the corresponding MARK
void Unpickler::readList() {
  size_t start = marks_.back();
  marks_.pop_back();
  auto list_ivalue = stack_.at(start - 1);
  auto num_elements = stack_.size() - start;
  auto elements = at::ArrayRef<IValue>(stack_).slice(start);
  if (list_ivalue.isIntList()) {
    auto list = std::move(list_ivalue).toIntList();
    list.reserve(num_elements);
    for (const auto& elem : elements) {
      list.emplace_back(elem.toInt());
    }
  } else if (list_ivalue.isTensorList()) {
    auto list = std::move(list_ivalue).toTensorList();
    list.reserve(num_elements);
    for (const auto& elem : elements) {
      list.emplace_back(elem.toTensor());
    }
  } else if (list_ivalue.isDoubleList()) {
    auto list = std::move(list_ivalue).toDoubleList();
    list.reserve(num_elements);
    for (const auto& elem : elements) {
      list.emplace_back(elem.toDouble());
    }
  } else if (list_ivalue.isBoolList()) {
    auto list = std::move(list_ivalue).toBoolList();
    list.reserve(num_elements);
    for (const auto& elem : elements) {
      list.push_back(elem.toBool());
    }
  } else if (list_ivalue.isGenericList()) {
    auto list = std::move(list_ivalue).toGenericList();
    list.reserve(num_elements);
    for (const auto& elem : elements) {
      list.emplace_back(elem);
    }
  } else {
    AT_ERROR("Unknown IValue list kind: ", list_ivalue.tagKind());
  }

  stack_.erase(stack_.begin() + start, stack_.end());
}

inline bool is_valid_python_id_char(char c) {
  return c == '_' || c == '.' || (c >= '0' && c <= '9') ||
      (c >= 'a' && c <= 'z') || (c >= 'A' && c <= 'Z');
}

// Read a newline terminated string
std::string Unpickler::readString() {
  std::stringstream ss;
  while (true) {
    char c = read<char>();
    if (c == '\n') {
      break;
    }

    ss << c;

    // Simple check just in case there is no terminating '\n'
    TORCH_CHECK(
        is_valid_python_id_char(c),
        "Found character '",
        int(uint8_t(c)),
        "' in string, ",
        "strings must be qualified Python identifiers");
  }
  return ss.str();
}

OpCode Unpickler::readOpCode() {
  return static_cast<OpCode>(read<uint8_t>());
}

WriteableTensorData getWriteableTensorData(const at::Tensor& tensor) {
  WriteableTensorData result;
  result.tensor_ = tensor;
  result.size_ = tensor.element_size() * tensor.storage().size();
  // TODO HIP support
  if (tensor.storage().device_type() == at::DeviceType::CUDA) {
    // NB: This new tensor is created to support cuda tensors.
    // Storages can be mutated when converting tensors from cuda to cpu,
    // and we need a cpu tensor to copy data from.
    result.tensor_ = at::empty({0}, tensor.options())
                         .set_(
                             tensor.storage(),
                             /* storage_offset = */ 0,
                             /* size = */
                             {static_cast<int64_t>(tensor.storage().size())},
                             /* stride = */ {1})
                         .cpu();
    TORCH_CHECK(
        result.tensor_.element_size() * result.tensor_.storage().size() ==
            result.size_,
        "Storage tensor size did not match record size");
  }
  return result;
}

bool checkHasValidSetGetState(const std::shared_ptr<c10::ClassType>& cls) {
  // Check that the schemas for __getstate__ and __setstate__ are correct
  auto getstate = cls->getMethod("__getstate__");
  if (getstate == nullptr) {
    return false;
  }
  auto get_schema = getstate->getSchema();

  // Check __getstate__
  //   __getstate__ is expected to be (self) -> T
  TORCH_CHECK(
      get_schema.arguments().size() == 1,
      "'__getstate__' must have 'self' as its only argument, but found ",
      get_schema.arguments().size(),
      " arguments");
  TORCH_CHECK(
      get_schema.returns().size() == 1,
      "'__getstate__' must return 1 value, but found ",
      get_schema.returns().size());

  // Check __setstate__ if the method exists
  //   __setstate__ is expected to be (self, T) -> None
  auto setstate = cls->getMethod("__setstate__");
  if (!setstate) {
    return false;
  }
  auto set_schema = setstate->getSchema();

  TORCH_CHECK(
      set_schema.arguments().size() == 2,
      "'__setstate__' must have 'self' and the state as its "
      "only arguments, but found ",
      set_schema.arguments().size(),
      " arguments");
  TORCH_CHECK(
      set_schema.returns().size() == 1,
      "'__setstate__' must return None, but found ",
      set_schema.returns().size(),
      " return values");
  TORCH_CHECK(
      set_schema.returns().at(0).type()->isSubtypeOf(NoneType::get()),
      "'__setstate__' must return None, but found value of type",
      set_schema.returns().at(0).type()->python_str());

  // Check that the return type of __getstate__ matches the input to
  // __setstate__
  auto get_type = get_schema.returns().at(0).type();
  auto set_type = set_schema.arguments().at(1).type();

  TORCH_CHECK(
      set_type->isSubtypeOf(get_type),
      "'__getstate__'s return type (",
      get_type->python_str(),
      ") does not match '__setstate__'s argument type (",
      set_type->python_str(),
      ")");

  return true;
}

} // namespace jit
} // namespace torch<|MERGE_RESOLUTION|>--- conflicted
+++ resolved
@@ -108,10 +108,7 @@
     push<uint32_t>(key.size());
     pushBytes(key);
   }
-<<<<<<< HEAD
-=======
-
->>>>>>> 87217cfd
+
   push<OpCode>(OpCode::TUPLE);
   stop();
 
@@ -119,11 +116,7 @@
   for (const auto& data : tensor_data_) {
     // first dump size
     push<size_t>(data.numel());
-<<<<<<< HEAD
-    stack_.insert(stack_.end(), data.data(), data.data() + data.sizeInBytes());
-=======
     writer_(data.data(), data.sizeInBytes());
->>>>>>> 87217cfd
   }
 }
 
