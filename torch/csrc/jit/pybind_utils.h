#pragma once

#include <ATen/core/ivalue.h>
#include <ATen/core/jit_type.h>
#include <ATen/core/stack.h>
#include <torch/csrc/Device.h>
#include <torch/csrc/Dtype.h>
#include <torch/csrc/Layout.h>
#include <torch/csrc/jit/operator.h>
#include <torch/csrc/jit/script/module.h>
#include <torch/csrc/jit/tracer.h>
#include <torch/csrc/utils/auto_gil.h>
#include <torch/csrc/utils/pybind.h>
#include <torch/csrc/utils/six.h>

#include <ATen/core/function_schema.h>
#include <c10/util/Exception.h>

#include <algorithm>
#include <cstddef>
#include <string>
#include <utility>
#include <vector>

// The visibility attribute is to avoid a warning about storing a field in the
// struct that has a different visibility (from pybind) than the struct.
#ifdef _WIN32
#define VISIBILITY_HIDDEN
#else
#define VISIBILITY_HIDDEN __attribute__((visibility("hidden")))
#endif

namespace torch {
namespace jit {

// error reporting: when reporting user-caused errors, these functions should
// not use AT_ERROR macros, since these macros add stack trace information
// that is confusing to display to the end user since it always reports
// locations in libtorch code rather than user code.

using tracer::TypedStack;
struct TypedIValue : public std::pair<IValue, MatchTypeReturn> {
  using pair::pair;

  TypedIValue(IValue value, TypePtr type)
      : std::pair<IValue, MatchTypeReturn>(value, MatchTypeReturn(type)) {}

  IValue& ivalue() {
    return this->first;
  }
  TypePtr& type() {
    return *this->second.type;
  }
  std::string error() {
    return this->second.errMsg;
  }
};

inline TypedIValue toDictKeyIValue(py::handle key) {
  if (py::isinstance<py::str>(key)) {
    return TypedIValue(
        ConstantString::create(py::cast<std::string>(key)),
        StringType::create());
  } else if (py::isinstance<py::int_>(key)) {
    return TypedIValue(
        py::cast<int64_t>(key), IntType::create());
  } else if (py::isinstance<py::float_>(key)) {
    return TypedIValue(py::cast<double>(key), FloatType::create());
  } else {
    AT_ERROR("Dictionary inputs may only have string, int, or float keys");
  }
}

inline TypedIValue trySpecializeTensorList(
    std::vector<IValue>& elems,
    TypePtr type) {
  // Since we only call this function for trace inputs, the only options are
  // generic list, and list of tensors. We do not need to check for primitive
  // types.
  if (!type->isSubtypeOf(TensorType::get())) {
    return TypedIValue(elems, ListType::create(type));
  }
  std::vector<at::Tensor> tensors;
  tensors.reserve(elems.size());
  for (auto elem : elems) {
    tensors.push_back(elem.toTensor());
  }
  return TypedIValue(tensors, ListType::ofTensors());
}

inline c10::optional<TypePtr> unifyOrInitializeType(
    TypePtr accum,
    TypePtr unify) {
  if (!accum) {
    return unify;
  }
  return unifyTypes(accum, unify);
}

MatchTypeReturn tryToInferContainerType(py::handle input);

// Try to infer the type of a Python object
// The type cannot be inferred if:
//   input is a None
//   input is an empty container (list, dict, tuple)
//   input is an list with element types that cannot be unified
//   input is an dict with key or value types that cannot be unified
inline MatchTypeReturn tryToInferType(py::handle input) {
  // Try tensor types
  if (THPVariable_Check(input.ptr())) {
    auto tensor = py::cast<at::Tensor>(input);
    if (tensor.is_sparse()) {
      return MatchTypeReturn("Sparse tensors not supported");
    }
    if (tensor.is_mkldnn()) {
      // mkldnn tensor as opaque tensor doesn't have strides, so we can
      // not create a CompleteTensorType
      return MatchTypeReturn(DimensionedTensorType::create(tensor));
    }
    return MatchTypeReturn(CompleteTensorType::create(tensor));
  }

  if (input.is(py::none())) {
    return MatchTypeReturn("Cannot infer type of a None value");
  }

  // Try basic types first
  if (py::isinstance<py::bool_>(input)) {
    return MatchTypeReturn(BoolType::get());
  } else if (py::isinstance<py::int_>(input)) {
    return MatchTypeReturn(IntType::get());
  } else if (py::isinstance<py::float_>(input)) {
    return MatchTypeReturn(FloatType::get());
  } else if (py::isinstance<py::str>(input)) {
    return MatchTypeReturn(StringType::get());
  } else if (THPLayout_Check(input.ptr())) {
    return MatchTypeReturn(IntType::get());
  } else if (THPDevice_Check(input.ptr())) {
    return MatchTypeReturn(DeviceObjType::get());
  } else if (THPDtype_Check(input.ptr())) {
    return MatchTypeReturn(IntType::get());
  }

  // Try container types
  return tryToInferContainerType(input);
}

inline MatchTypeReturn tryToInferContainerType(py::handle input) {
  if (six::isTuple(input)) {
    py::tuple tuple = py::cast<py::tuple>(input);
    std::vector<TypePtr> element_types;
    element_types.reserve(tuple.size());

    for (py::handle elem : tuple) {
      auto type_match = tryToInferType(elem);
      if (type_match.type) {
        element_types.push_back(*type_match.type);
      } else {
        // Forward error message along
        return type_match.errMsg;
      }
    }
<<<<<<< HEAD
    return MatchTypeReturn(TupleType::create(element_types));
=======
    return TypedIValue(c10::ivalue::TuplePtr::create(s), TupleType::create(t));
>>>>>>> b527e485
  } else if (PyDict_Check(input.ptr())) {
    // Check to make sure we can generate useful input/output types
    auto dict = py::cast<py::dict>(input);
    size_t len = py::len(dict);
    if (!len) {
      return MatchTypeReturn("Dictionary inputs must have entries");
    }

    TypePtr key_type = nullptr;
    TypePtr value_type = nullptr;

    for (auto entry : dict) {
      // Try to infer the key type and unify it with the existing one
      auto entry_key_type_match = tryToInferType(entry.first);
      if (!entry_key_type_match.type) {
        return entry_key_type_match.errMsg;
      }
      auto unified_key =
          unifyOrInitializeType(key_type, *entry_key_type_match.type);
      if (!unified_key) {
        return MatchTypeReturn(
            "Dictionary inputs to traced functions must have consistent type");
      }

      // Try to infer the value type and unify it with the existing one
      auto entry_value_type_match = tryToInferType(entry.second);
      if (!entry_value_type_match.type) {
        return entry_value_type_match.errMsg;
      }
      auto unified_value =
          unifyOrInitializeType(value_type, *entry_value_type_match.type);
      if (!unified_value) {
        return MatchTypeReturn(
            "Dictionary inputs to traced functions must have consistent type");
      }

      key_type = *unified_key;
      value_type = *unified_value;
    }
<<<<<<< HEAD
    return MatchTypeReturn(DictType::create(key_type, value_type));
=======
    return TypedIValue(
        std::move(elems),
        DictType::create(keyType, valueType));
>>>>>>> b527e485
  } else if (PyList_Check(input.ptr())) {
    auto list = py::cast<py::list>(input);
    size_t len = py::len(list);
    if (!len) {
      return MatchTypeReturn("List trace inputs must have elements");
    }

    TypePtr element_type = nullptr;
    for (auto elem : list) {
      auto element_type_match = tryToInferType(elem);
      if (!element_type_match.type) {
        return MatchTypeReturn("Could not infer type of list element");
      }
      auto unify =
          unifyOrInitializeType(element_type, *element_type_match.type);
      if (!unify) {
        return MatchTypeReturn(
            "List inputs to traced functions must have consistent element type");
      }
      element_type = *unify;
    }
    return MatchTypeReturn(ListType::create(element_type));
  } else {
    return MatchTypeReturn(c10::str(
        "Only tensors and (possibly nested) tuples of tensors, lists, or dicts",
        "are supported ",
        "as inputs or outputs of traced functions",
        ", but instead got value of type ",
        py::str(input.get_type().attr("__name__")),
        ".",
        "\nValue: ",
        py::repr(input)));
  }
}

inline IValue toIValue(
    py::handle obj,
    const TypePtr& type,
    c10::optional<int32_t> N = c10::nullopt);

inline TypedIValue toTraceableIValue(py::handle input) {
  auto match = tryToInferType(input);
  if (!match.type) {
    AT_ERROR(
        "Tracer cannot infer type of ", py::str(input), "\n:", match.errMsg);
  }
  auto type = *match.type;

  if (type->kind() == TypeKind::ListType ||
      type->kind() == TypeKind::DictType ||
      type->kind() == TypeKind::TupleType ||
      type->isSubtypeOf(TensorType::get())) {
    return TypedIValue(toIValue(input, type), type);
  }

  AT_ERROR(
      "Type '",
      type->python_str(),
      "' cannot be traced. Only Tensors and Lists, Dicts, and"
      " Tuples of Tensors can be traced.");
}

inline IValue toIValue(py::handle input) {
  return toTraceableIValue(input).ivalue();
}

inline Stack toStack(const py::tuple& inputs) {
  return toIValue(inputs).toTupleRef().vec();
}

inline TypedStack toTypedStack(const py::tuple& inputs) {
  auto info = toTraceableIValue(inputs);
  return TypedStack(
      info.ivalue().toTupleRef().vec(), info.type()->expect<TupleType>());
}

inline IValue createGenericList(py::handle obj, const TypePtr& elem_type) {
  c10::ListPtr<IValue> elems = c10::make_list<IValue>();
  for (auto elem : obj) {
    elems.push_back(toIValue(elem, elem_type));
  }
  return IValue(std::move(elems));
}

inline IValue createGenericDict(
    py::handle obj,
    const TypePtr& key_type,
    const TypePtr& value_type) {
  c10::impl::GenericDictPtr elems = c10::impl::make_generic_dict();
  elems.reserve(py::len(obj));
  for (auto key : obj) {
    elems.insert(
        toIValue(key, key_type), toIValue(obj[key], value_type));
  }
  return IValue(std::move(elems));
}

inline IValue toIValue(
    py::handle obj,
    const TypePtr& type,
    c10::optional<int32_t> N) {
  switch (type->kind()) {
    case TypeKind::TensorType:
    case TypeKind::AutogradZeroTensorType:
    case TypeKind::DimensionedTensorType:
    case TypeKind::ProfiledTensorType:
    case TypeKind::CompleteTensorType: {
      auto var = py::cast<autograd::Variable>(obj);
      if (var.is_sparse()) {
        AT_ERROR("sparse tensors not supported");
      }
      return var;
    }
    case TypeKind::FloatType:
      return py::cast<double>(obj);
    case TypeKind::IntType:
      return py::cast<int64_t>(obj);
    case TypeKind::NoneType:
      if (obj != Py_None)
        throw py::cast_error();

      return {};
    case TypeKind::BoolType:
      return py::cast<bool>(obj);
    case TypeKind::TupleType: {
      if (!PyTuple_Check(obj.ptr()))
        throw py::cast_error(); // note: the py::cast does not throw cast_error
                                // because it attempts to iterate a non-tuple
      py::tuple tuple = py::cast<py::tuple>(obj);
      size_t tuple_size = tuple.size();
      const auto& elem_types = type->cast<TupleType>()->elements();
      if (elem_types.size() != tuple_size) {
        throw py::cast_error();
      }
      std::vector<IValue> values;
      values.reserve(tuple_size);
      for (size_t i = 0; i < tuple_size; ++i) {
        values.push_back(toIValue(tuple[i], elem_types[i]));
      }
      return c10::ivalue::TuplePtr::create(std::move(values));
    }
    case TypeKind::StringType:
      return ConstantString::create(py::cast<std::string>(obj));
    case TypeKind::DeviceObjType: {
      auto device = reinterpret_cast<THPDevice*>(obj.ptr());
      return device->device;
    }
    case TypeKind::ListType: {
      const auto& elem_type = type->expect<ListType>()->getElementType();
      switch (elem_type->kind()) {
        // allows single int/float to be broadcasted to a fixed size list
        case TypeKind::IntType:
          if (!N || !py::isinstance<py::int_>(obj)) {
            return py::cast<std::vector<int64_t>>(obj);
          } else {
            double value = py::cast<int64_t>(obj);
            std::vector<double> repeated(*N, value);
            return repeated;
          }
        case TypeKind::FloatType:
          if (!N || !py::isinstance<py::float_>(obj)) {
            return py::cast<std::vector<double>>(obj);
          } else {
            double value = py::cast<double>(obj);
            std::vector<double> repeated(*N, value);
            return repeated;
          }
        case TypeKind::DimensionedTensorType:
        case TypeKind::TensorType:
          return py::cast<std::vector<at::Tensor>>(obj);
        default:
          return createGenericList(obj, elem_type);
      }
    }
    case TypeKind::DictType: {
      const auto& dict_type = type->expect<DictType>();
      return createGenericDict(
          obj, dict_type->getKeyType(), dict_type->getValueType());
    }
    case TypeKind::OptionalType: {
      // check if it's a none obj since optional accepts NoneType
      if (obj.is_none()) {
        // check if it's a none obj since optional accepts NoneType
        // return an IValue() to denote a NoneType
        return {};
      }
      return toIValue(obj, type->expect<OptionalType>()->getElementType());
    }
    case TypeKind::ClassType: {
      auto classType = type->expect<ClassType>();
      // 1. create a bare ivalue
      const size_t numAttrs = classType->numAttributes();
      auto userObj = c10::ivalue::Object::create(classType, numAttrs);

      // 2. copy all the contained types
      for (size_t slot = 0; slot < numAttrs; slot++) {
        const auto& attrType = classType->getAttribute(slot);
        const auto& attrName = classType->getAttributeName(slot);

        const auto& contained = py::getattr(obj, attrName.c_str());
        userObj->setSlot(slot, toIValue(contained, attrType));
      }
      return userObj;
    }
    case TypeKind::NumberType:
    case TypeKind::GeneratorType:
    case TypeKind::VarType:
    case TypeKind::FutureType:
      break;
    case TypeKind::FunctionType:
      AT_ERROR("Function Values aren't yet supported");
  }
  AT_ERROR(
      "Missing cases in toIValue for type: ",
      type->str(),
      "! File a bug report.");
}

inline IValue argumentToIValue(
    const FunctionSchema& schema,
    size_t argumentPosition,
    py::handle object) {
  const auto& argument = schema.arguments().at(argumentPosition);
  try {
    return toIValue(object, argument.type(), argument.N());
  } catch (const py::cast_error& error) {
    throw std::runtime_error(schema.formatTypeMismatchMsg(
        argument,
        py::str(object.get_type().attr("__name__")),
        argumentPosition,
        py::repr(object)));
  }
}

inline IValue returnToIValue(const TypePtr& type, py::handle object) {
  try {
    return toIValue(object, type);
  } catch (const py::cast_error& error) {
    throw std::runtime_error(c10::str(
        " expected value of type ",
        type->str(),
        " for return value but instead got value of type ",
        py::str(object.get_type().attr("__name__")),
        ".",
        "\nValue: ",
        py::repr(object)));
  }
}

inline py::object toPyObject(IValue&& ivalue) {
  if (ivalue.isNone()) {
    return py::none();
  } else if (ivalue.isTensor()) {
    auto tensor = std::move(ivalue).toTensor();
    if (tensor.is_sparse()) {
      AT_ERROR("sparse tensors not supported");
    }
    return py::cast(autograd::Variable(std::move(tensor)));
  } else if (ivalue.isDouble()) {
    return py::cast(std::move(ivalue).toDouble());
  } else if (ivalue.isInt()) {
    return py::cast(std::move(ivalue).toInt());
  } else if (ivalue.isBool()) {
    return py::cast(std::move(ivalue).toBool());
  } else if (ivalue.isString()) {
    return py::cast(std::move(ivalue).toStringRef());
  } else if (ivalue.isIntList()) {
    return py::cast(c10::impl::toVector(std::move(ivalue).toIntList()));
  } else if (ivalue.isDoubleList()) {
    return py::cast(c10::impl::toVector(std::move(ivalue).toDoubleList()));
  } else if (ivalue.isBoolList()) {
    return py::cast(c10::impl::toVector(std::move(ivalue).toBoolList()));
  } else if (ivalue.isTensorList()) {
    return py::cast(c10::impl::toVector(std::move(ivalue).toTensorList()));
  } else if (ivalue.isGenericList()) {
    auto list = std::move(ivalue).toGenericList();
    py::list t{list.size()};
    for (size_t i = 0; i < list.size(); ++i) {
      t[i] = toPyObject(IValue{list.get(i)});
    }
    return std::move(t);
  } else if (ivalue.isTuple()) {
    auto tuple = std::move(ivalue).toTuple();
    const auto& elements = tuple.elements();
    py::tuple t{elements.size()};
    for (size_t i = 0; i < elements.size(); ++i) {
      t[i] = toPyObject(IValue{elements.get(i)});
    }
    return std::move(t);
  } else if (ivalue.isDevice()) {
    return py::cast<py::object>(THPDevice_New(std::move(ivalue).toDevice()));
  } else if (ivalue.isGenericDict()) {
    auto dict = std::move(ivalue).toGenericDict();
    py::dict py_dict;
    for (auto& pair : dict) {
      py_dict[toPyObject(IValue{pair.key()})] = toPyObject(IValue{pair.value()});
    }
    return std::move(py_dict);
  } else if (ivalue.isObject()) {
    const auto obj = std::move(ivalue).toObject();
    auto& pyCu = script::CompilationUnit::_get_python_cu();
    const auto classType = pyCu.get_class(c10::QualifiedName(obj->name()));
    AT_ASSERT(classType);
    auto pyClass =
        py::module::import("torch.jit").attr("_get_script_class")(obj->name());
    auto pyObj = pyClass.attr("__new__")(pyClass);

    const auto numAttrs = classType->numAttributes();

    for (size_t slot = 0; slot < numAttrs; slot++) {
      const auto& attrName = classType->getAttributeName(slot);
      IValue v = obj->getSlot(slot);
      py::setattr(pyObj, attrName.c_str(), toPyObject(std::move(v)));
    }
    return pyObj;
  } else {
    AT_ERROR("Missing cases in 'toPyObject'! File a bug report.");
  }
}

struct VISIBILITY_HIDDEN tuple_slice {
  /*implicit*/ tuple_slice(py::tuple tup_)
      : tup(std::move(tup_)), b(0), e(tup.size()) {}
  tuple_slice(py::tuple tup_, int64_t b_)
      : tup(std::move(tup_)), b(b_), e(tup.size()) {}
  tuple_slice(py::tuple tup_, int64_t b_, int64_t e_)
      : tup(std::move(tup_)), b(b_), e(e_) {}
  py::detail::tuple_iterator begin() const {
    return {tup, static_cast<pybind11::ssize_t>(b)};
  }
  py::detail::tuple_iterator end() const {
    return {tup, static_cast<pybind11::ssize_t>(e)};
  }
  size_t size() const {
    return e - b;
  }
  py::detail::tuple_accessor operator[](size_t index) const {
    return {tup, static_cast<size_t>(b + index)};
  }

 private:
  py::tuple tup;
  int64_t b;
  int64_t e;
};

inline Stack createStackForSchema(
    const FunctionSchema& schema,
    const tuple_slice& args,
    const py::kwargs& kwargs = py::kwargs()) {
  if (args.size() + kwargs.size() > schema.arguments().size()) {
    throw std::runtime_error(c10::str(
        schema.name(),
        "() expected at most ",
        schema.arguments().size(),
        " argument(s) but received ",
        args.size() + kwargs.size(),
        " argument(s). Declaration: ",
        schema));
  }
  Stack stack;
  stack.reserve(schema.arguments().size());

  // First push all positional args.
  for (size_t i = 0; i < args.size(); ++i) {
    // Use the type information from the schema to convert the PyObject.
    push(stack, argumentToIValue(schema, i, args[i]));
  }

  // Now for every remaining non-positional argument in the schema, look for it
  // in the kwargs dict and push it if found, or use its default value if it
  // has one.
  size_t consumed_kwargs = 0;
  for (size_t i = args.size(); i < schema.arguments().size(); ++i) {
    const auto& arg = schema.arguments()[i];
    if (kwargs.contains(arg.name().c_str())) {
      push(stack, argumentToIValue(schema, i, kwargs[arg.name().c_str()]));
      consumed_kwargs += 1;
    } else if (arg.default_value()) {
      push(stack, *arg.default_value());
    } else {
      throw std::runtime_error(c10::str(
          schema.name(),
          "() is missing value for argument '",
          arg.name(),
          "'. Declaration: ",
          schema));
    }
  }

  if (consumed_kwargs != kwargs.size()) {
    std::vector<std::string> names;
    for (const auto& kwarg : kwargs) {
      names.emplace_back(py::cast<std::string>(kwarg.first));
    }
    schema.findErrorInKwargs(names);
  }

  return stack;
}

inline py::object createPyObjectForStack(Stack&& stack) {
  if (stack.empty()) {
    return py::none();
  }

  // Return a simple value and not a single-element tuple if there is only one
  // return value.
  if (stack.size() == 1) {
    return toPyObject(std::move(stack[0]));
  }

  // If there is more than one return value, pop them into a py::tuple.
  py::tuple return_values(stack.size());
  for (size_t ret = 0; ret < return_values.size(); ++ret) {
    return_values[ret] = toPyObject(std::move(stack[ret]));
  }

  return std::move(return_values);
}

// TODO: Remove once we clean up the GraphExecutor usage.
inline Stack evilDeprecatedBadCreateStackDoNotUse(
    const py::tuple& tuple,
    at::ArrayRef<Value*> inputs,
    size_t reserve_extra_space = 0) {
  if (tuple.size() != inputs.size()) {
    AT_ERROR(
        "expected " + std::to_string(inputs.size()) + " inputs, but got " +
        std::to_string(tuple.size()));
  }
  Stack result;
  result.reserve(tuple.size() + reserve_extra_space);
  for (size_t i = 0; i < inputs.size(); ++i) {
    result.push_back(toIValue(std::move(tuple[i]), inputs[i]->type()));
  }
  return result;
}

template <typename MethodOrFunction>
inline py::object invokeScriptMethodFromPython(
    MethodOrFunction& callee,
    tuple_slice args,
    py::kwargs kwargs) {
  auto stack = createStackForSchema(
      callee.getSchema(), std::move(args), std::move(kwargs));
  {
    AutoNoGIL no_gil_guard;
    callee.run(stack);
  }
  return toPyObject(std::move(stack.back()));
}

inline py::object invokeOperatorFromPython(
    const Operator& op,
    py::args args,
    py::kwargs kwargs) {
  // Create a stack full of the arguments and keyword arguments.
  auto stack =
      createStackForSchema(op.schema(), std::move(args), std::move(kwargs));

  // Invoke the operation, which puts the return values onto the stack.
  op.getOperation()(stack);

  return createPyObjectForStack(std::move(stack));
}

} // namespace jit
} // namespace torch<|MERGE_RESOLUTION|>--- conflicted
+++ resolved
@@ -39,20 +39,15 @@
 // locations in libtorch code rather than user code.
 
 using tracer::TypedStack;
-struct TypedIValue : public std::pair<IValue, MatchTypeReturn> {
+struct TypedIValue : public std::pair<IValue, TypePtr> {
   using pair::pair;
-
-  TypedIValue(IValue value, TypePtr type)
-      : std::pair<IValue, MatchTypeReturn>(value, MatchTypeReturn(type)) {}
 
   IValue& ivalue() {
     return this->first;
   }
-  TypePtr& type() {
-    return *this->second.type;
-  }
-  std::string error() {
-    return this->second.errMsg;
+
+  TypePtr type() {
+    return this->second;
   }
 };
 
@@ -117,6 +112,9 @@
       // not create a CompleteTensorType
       return MatchTypeReturn(DimensionedTensorType::create(tensor));
     }
+
+    // TODO: maybe unshape this type if this is used for script instead of
+    // tracing
     return MatchTypeReturn(CompleteTensorType::create(tensor));
   }
 
@@ -160,11 +158,7 @@
         return type_match.errMsg;
       }
     }
-<<<<<<< HEAD
     return MatchTypeReturn(TupleType::create(element_types));
-=======
-    return TypedIValue(c10::ivalue::TuplePtr::create(s), TupleType::create(t));
->>>>>>> b527e485
   } else if (PyDict_Check(input.ptr())) {
     // Check to make sure we can generate useful input/output types
     auto dict = py::cast<py::dict>(input);
@@ -204,13 +198,7 @@
       key_type = *unified_key;
       value_type = *unified_value;
     }
-<<<<<<< HEAD
     return MatchTypeReturn(DictType::create(key_type, value_type));
-=======
-    return TypedIValue(
-        std::move(elems),
-        DictType::create(keyType, valueType));
->>>>>>> b527e485
   } else if (PyList_Check(input.ptr())) {
     auto list = py::cast<py::list>(input);
     size_t len = py::len(list);
