#pragma once

#include <string>
#include <vector>

#include <ATen/core/ivalue.h>
#include <ATen/core/jit_type.h>
#include <c10/util/ArrayRef.h>
#include <torch/csrc/utils/disallow_copy.h>

namespace torch {
namespace jit {

using ClassResolver =
    std::function<c10::StrongTypePtr(const c10::QualifiedName&)>;

// See Python's pickletools.py for a detailed description of each of these codes
enum class OpCode : char {
  MARK = '(',
  STOP = '.',
  POP = '0',
  POP_MARK = '1',
  DUP = '2',
  FLOAT = 'F',
  INT = 'I',
  BININT = 'J',
  BININT1 = 'K',
  LONG = 'L',
  BININT2 = 'M',
  NONE = 'N',
  PERSID = 'P',
  BINPERSID = 'Q',
  REDUCE = 'R',
  STRING = 'S',
  BINSTRING = 'T',
  SHORT_BINSTRING = 'U',
  UNICODE = 'V',
  BINUNICODE = 'X',
  APPEND = 'a',
  BUILD = 'b',
  GLOBAL = 'c',
  DICT = 'd',
  EMPTY_DICT = '}',
  APPENDS = 'e',
  GET = 'g',
  BINGET = 'h',
  INST = 'i',
  LONG_BINGET = 'j',
  LIST = 'l',
  EMPTY_LIST = ']',
  OBJ = 'o',
  PUT = 'p',
  BINPUT = 'q',
  LONG_BINPUT = 'r',
  SETITEM = 's',
  TUPLE = 't',
  EMPTY_TUPLE = ')',
  SETITEMS = 'u',
  BINFLOAT = 'G',

  // Protocol 2
  PROTO = '\x80',
  NEWOBJ = '\x81',
  EXT1 = '\x82',
  EXT2 = '\x83',
  EXT4 = '\x84',
  TUPLE1 = '\x85',
  TUPLE2 = '\x86',
  TUPLE3 = '\x87',
  NEWTRUE = '\x88',
  NEWFALSE = '\x89',
  LONG1 = '\x8a',
  LONG4 = '\x8b',

  // Protocol 3 (Python 3.x)
  BINBYTES = 'B',
  SHORT_BINBYTES = 'C',

  // Protocol 4
  SHORT_BINUNICODE = '\x8c',
  BINUNICODE8 = '\x8d',
  BINBYTES8 = '\x8e',
  EMPTY_SET = '\x8f',
  ADDITEMS = '\x90',
  FROZENSET = '\x91',
  NEWOBJ_EX = '\x92',
  STACK_GLOBAL = '\x93',
  MEMOIZE = '\x94',
  FRAME = '\x95'
};

enum PicklerClass : uint8_t {
  // A reference to the tensor table
  TENSOR = 0,
  // List[int]
  INTLIST = 1,
  // List[Tensor]
  TENSORLIST = 2,
  // List[float]
  DOUBLELIST = 3,
  // List[bool]
  BOOLLIST = 4
};

using ::c10::IValue;

struct WriteableTensorData {
  const char* data() const {
    return static_cast<const char*>(tensor_.storage().data());
  }
  size_t sizeInBytes() const {
    return size_;
  }
  size_t numel() const {
    return tensor_.storage().numel();
  }

 private:
  friend WriteableTensorData getWriteableTensorData(const at::Tensor& tensor);
  at::Tensor tensor_;
  uint64_t size_;
};

class Pickler {
  TH_DISALLOW_COPY_AND_ASSIGN(Pickler);

 public:
  Pickler(
      std::function<void(const char*, size_t)> writer,
      std::vector<at::Tensor>* tensor_table = nullptr)
      : writer_(writer), tensor_table_(tensor_table) {}

  // Push protocol onto the stack
  void protocol();

  // Push STOP OpCode onto the stack
  void stop();

  void pushIValue(const IValue& ivalue);

  // See torch/serialization.py for details, pushes a magic number, torch
  // serialization version, and system info to the pickle archive all as
  // individual pickle programs
  void torchSaveStart();
  void torchSaveStop();

  void startTuple();
  void endTuple();

  const std::vector<WriteableTensorData>& tensorData() {
    return tensor_data_;
  }

 private:
  void pushIValueImpl(const IValue& ivalue);
  void pushDict(const IValue& ivalue);
  void pushDouble(const IValue& ivalue);
  void pushGenericList(const IValue& ivalue);
  void pushInt(const IValue& ivalue);
  void pushIntList(const IValue& ivalue);
  void pushList(const IValue& ivalue);
  void pushLiteralTensor(const IValue& ivalue);
  void pushTensor(const IValue& ivalue);
  void pushTensorReference(const IValue& ivalue);
  void pushTuple(const IValue& ivalue);
  void pushString(const std::string& string);
  // unmemoized version
  void pushStringImpl(const std::string& string);
  void pushStorageOfTensor(const at::Tensor& tensor);

  void pushBinGet(uint32_t memo_id);
  void pushClass(PicklerClass cls);
  void pushSpecializedList(
      const IValue& ivalue,
      PicklerClass cls,
      const std::function<void(const IValue&)>& item_pusher);
  void pushGlobal(
      const std::string& module_name,
      const std::string& class_name);
  // raw string data is appended directly to the byte stream
  void pushBytes(const std::string& string);
  void pushTensorData(const at::Tensor& tensor);

  // Add a BINPUT op and return the memoization id used
  size_t pushNextBinPut();

  const void* getPointer(const IValue& ivalue);

  // These convert values to bytes and add them to the stack (NB: since T is to
  // the left of a '::', its type cannot be deduced by the compiler so one must
  // explicitly instantiate the template, i.e. push<int>(int) works, push(int)
  // does not)
  template <typename T>
  void push(typename std::common_type<T>::type value) {
    const char* begin = reinterpret_cast<const char*>(&value);
    writer_(begin, sizeof(T));
  }

  // Stream to write binary data to
  std::function<void(const char*, size_t)> writer_;

  // Stack of opcodes/data
  std::vector<char> stack_;

  // External table of tensors to serialize. If this is missing, then tensors
  // are serialized directly into the pickle
  std::vector<at::Tensor>* tensor_table_;

  // TODO: only use this if necessary (add a pass to find all shared ivalues,
  // and only memoize those)
  uint32_t memo_id_ = 0;

  // Memoization of IValues that have been written (index in table is used for
  // BINPUT opcodes) to enable shared references
  std::unordered_map<const void*, uint32_t> memoized_ivalue_map_;

  // because we de-dup ivalues based on their raw pointer address in the above
  // map we need to keep all the memoized values alive during the pickle.
  // Otherwise, it is possible that a raw address gets reused for another
  // object, and we will alias it to the old object at that address.
  std::vector<IValue> memoized_ivalues_;

  // List of tensor storages to serialize in the same binary as the pickle data
  // similar to ivalues, they are memoized using BINPUT
  std::vector<WriteableTensorData> tensor_data_;
  std::unordered_map<const void*, uint32_t> memoized_storage_map_;

  std::unordered_map<std::string, uint32_t> memoized_globals_map_;
  std::unordered_map<std::string, uint32_t> memoized_strings_map_;
};

// [unpickler refactor] there is some cruft around OpCode::BUILD,
// OpCode::NEWOBJ, and the last_opcode_ member below that should be deleted at
// some point, the Pickler doesn't produce it and it's only around to support
// models saved before 1.1
class Unpickler {
  TH_DISALLOW_COPY_AND_ASSIGN(Unpickler);

 public:
  Unpickler(
      std::function<bool(char*, size_t)> reader,
      const std::vector<at::Tensor>* tensor_table,
<<<<<<< HEAD
      std::function<c10::StrongTypePtr(const c10::QualifiedName&)>
          class_resolver,
      std::function<at::DataPtr(const std::string&)> read_record,
      c10::optional<at::Device> device)
      : bytes_(static_cast<const uint8_t*>(data)),
        end_ptr_(bytes_ + size),
        tensor_table_(tensor_table),
        class_resolver_(class_resolver),
        read_record_(std::move(read_record)),
        device_(std::move(device)) {}
=======
      ClassResolver class_resolver)
      : reader_(reader),
        tensor_table_(tensor_table),
        class_resolver_(std::move(class_resolver)) {}
>>>>>>> 2ace08e8

  IValue parse_ivalue();
  IValue parseModule();

 private:
  // No arguments ensures that a template arugment must be specified
  // so that the number of bytes read / type read is explicit
  template <typename T>
  T read() {
    T item;
    if (!reader_(reinterpret_cast<char*>(&item), sizeof(item))) {
      AT_ERROR("Unexpected end of pickler archive.");
    }
    return item;
  }

  std::string readBytes(size_t num_bytes);

  double readFloat();
  OpCode readInstruction();
  OpCode readOpCode();
  std::string readString();
  void readList();
  void setInput(size_t memo_id);
  void run();

  // Returns a pointer to the number of bytes requested. This should state-fully
  // remember how many bytes have been read
  std::function<bool(char*, size_t)> reader_;

  std::vector<IValue> stack_;

  // globals are represented on the stack as IValue integer indices
  // into this list
  std::vector<std::function<void(void)>> globals_;
  std::vector<IValue> memo_table_;
  std::vector<size_t> marks_;
  const std::vector<at::Tensor>* tensor_table_;

  // optionally nullptr, needs to be present for creating classes
  ClassResolver class_resolver_;
  IValue empty_tuple_;

  std::function<at::DataPtr(const std::string&)> read_record_;
  c10::optional<at::Device> device_;
};

// returns a (tensor, record_size) for a tensor, converting it to a CPU tensor
// if necessary
WriteableTensorData getWriteableTensorData(const at::Tensor& tensor);

// return the value of the tensor's storage pointer
uint64_t getStorageKey(const at::Tensor& tensor);

// if the cls has __getstate__/__setstate__
// assert they have the right schema and return true,
// otherwise return false
bool checkHasValidSetGetState(const std::shared_ptr<c10::ClassType>& cls);

} // namespace jit
} // namespace torch<|MERGE_RESOLUTION|>--- conflicted
+++ resolved
@@ -237,29 +237,29 @@
   TH_DISALLOW_COPY_AND_ASSIGN(Unpickler);
 
  public:
+  // tensors inside the pickle are references to the tensor_table
   Unpickler(
       std::function<bool(char*, size_t)> reader,
-      const std::vector<at::Tensor>* tensor_table,
-<<<<<<< HEAD
-      std::function<c10::StrongTypePtr(const c10::QualifiedName&)>
-          class_resolver,
-      std::function<at::DataPtr(const std::string&)> read_record,
-      c10::optional<at::Device> device)
-      : bytes_(static_cast<const uint8_t*>(data)),
-        end_ptr_(bytes_ + size),
-        tensor_table_(tensor_table),
-        class_resolver_(class_resolver),
-        read_record_(std::move(read_record)),
-        device_(std::move(device)) {}
-=======
-      ClassResolver class_resolver)
+      ClassResolver class_resolver,
+      const std::vector<at::Tensor>* tensor_table)
       : reader_(reader),
         tensor_table_(tensor_table),
         class_resolver_(std::move(class_resolver)) {}
->>>>>>> 2ace08e8
+
+  // tensors inside the pickle contain meta-data, the raw tensor
+  // dead is retrieved by calling `read_record`.
+  Unpickler(
+      std::function<bool(char*, size_t)> reader,
+      ClassResolver class_resolver,
+      std::function<at::DataPtr(const std::string&)> read_record,
+      c10::optional<at::Device> device)
+      : reader_(reader),
+        tensor_table_(nullptr),
+        class_resolver_(std::move(class_resolver)),
+        read_record_(std::move(read_record)),
+        device_(std::move(device)) {}
 
   IValue parse_ivalue();
-  IValue parseModule();
 
  private:
   // No arguments ensures that a template arugment must be specified
