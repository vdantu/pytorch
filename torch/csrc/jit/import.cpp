--- conflicted
+++ resolved
@@ -68,34 +68,34 @@
       script::ExtraFilesMap& extra_files);
 
  private:
-  at::Tensor loadTensor(
+  IValue readArchive(const std::string& archive_name);
+  script::Module LEGACY_deserialize();
+  at::Tensor LEGACY_loadTensor(
       const torch::TensorDef& tensor_proto,
       std::unordered_map<std::string, at::Storage>& storageMap);
 
-  void loadTensorTable(torch::ModelDef* model_def);
+  void LEGACY_loadTensorTable(torch::ModelDef* model_def);
   void importCallback(const std::string& qualifier);
-  void moduleSetState(const script::Module& module, IValue state);
+  void LEGACY_moduleSetState(const script::Module& module, IValue state);
 
   std::shared_ptr<script::CompilationUnit> compilation_unit_;
 
   std::unique_ptr<PyTorchStreamReader> reader_;
   c10::optional<at::Device> device_;
-  std::vector<std::string> moduleStack_;
-
-  std::vector<at::Tensor> tensor_table_;
+  std::vector<std::string> LEGACY_moduleStack_;
+
+  std::vector<at::Tensor> constants_table_;
   std::unordered_set<std::string> imported_libs_;
 
   IValue LEGACY_loadPickleArchive(const std::string& name);
   script::Module LEGACY_convertModule(const torch::ModuleDef& module_def);
   std::vector<IValue> LEGACY_pickled_ivalues_;
-  size_t proto_version_;
+  std::string export_prefix_ = "code/";
 };
 
-script::Module ScriptModuleDeserializer::deserialize(
-    c10::optional<at::Device> device,
-    script::ExtraFilesMap& extra_files) {
-  C10_LOG_API_USAGE_ONCE("torch.script.load");
+script::Module ScriptModuleDeserializer::LEGACY_deserialize() {
   torch::ModelDef model_def;
+
   at::DataPtr data_ptr;
   size_t data_size;
   std::tie(data_ptr, data_size) = reader_->getRecord("model.json");
@@ -125,13 +125,69 @@
   AT_ASSERTM(
       model_def.ParseFromString(binary_string),
       "JSON transcoder produced invalid protobuf output.");
+  auto proto_version = model_def.proto_version();
+  export_prefix_ = "libs/";
+
+  LEGACY_loadTensorTable(&model_def);
+  AT_ASSERT(proto_version < 6);
+  if (proto_version == 2) {
+    const auto& list =
+        LEGACY_loadPickleArchive("attributes.pkl").toGenericList();
+    LEGACY_pickled_ivalues_.insert(
+        LEGACY_pickled_ivalues_.end(), list.begin(), list.end());
+  } else if (proto_version >= 3) {
+    LEGACY_pickled_ivalues_ =
+        LEGACY_loadPickleArchive("attributes.pkl").toTuple()->elements();
+  }
+  LEGACY_moduleStack_.push_back("__torch__");
+  const auto& module_def = model_def.main_module();
+  return LEGACY_convertModule(module_def);
+}
+
+IValue ScriptModuleDeserializer::readArchive(const std::string& archive_name) {
+  std::stringstream picklename;
+  picklename << archive_name << ".pkl";
+  at::DataPtr pickle_ptr;
+  size_t pickle_size;
+  std::tie(pickle_ptr, pickle_size) = reader_->getRecord(picklename.str());
+
+  size_t bytes_read = 0;
+  auto data = reinterpret_cast<const char*>(pickle_ptr.get());
+  auto reader = [&](char* buffer, size_t len) {
+    if (bytes_read + len > pickle_size) {
+      return false;
+    }
+    // Copy len bytes into buffer
+    const char* start = data + bytes_read;
+    std::memcpy(buffer, start, len);
+    bytes_read += len;
+    return true;
+  };
+
+  auto class_resolver = [&](const c10::QualifiedName& qn) {
+    importCallback(qn.prefix());
+    return c10::StrongTypePtr(
+        compilation_unit_, compilation_unit_->get_class(qn));
+  };
+  auto read_record = [&](const std::string& name) {
+    std::stringstream ss;
+    ss << archive_name << "/" << name;
+    return std::get<0>(reader_->getRecord(ss.str()));
+  };
+  Unpickler unpickler(
+      reader, std::move(class_resolver), std::move(read_record), device_);
+  return unpickler.parse_ivalue();
+}
+
+script::Module ScriptModuleDeserializer::deserialize(
+    c10::optional<at::Device> device,
+    script::ExtraFilesMap& extra_files) {
+  C10_LOG_API_USAGE_ONCE("torch.script.load");
   device_ = device;
-  proto_version_ = model_def.proto_version();
-
   // Load extra files.
   for (const auto& kv : extra_files) {
     const std::string& key = "extra/" + kv.first;
-    if (reader_->hasFile(key)) {
+    if (reader_->hasRecord(key)) {
       at::DataPtr meta_ptr;
       size_t meta_size;
       std::tie(meta_ptr, meta_size) = reader_->getRecord(key);
@@ -139,101 +195,42 @@
           std::string(static_cast<char*>(meta_ptr.get()), meta_size);
     }
   }
-
-  loadTensorTable(&model_def);
-<<<<<<< HEAD
-  if (model_def.proto_version() >= 2) {
-    pickled_ivalues_ = loadPickleArchive("attributes");
-  }
-=======
->>>>>>> 2ace08e8
-
-  if (proto_version_ < 6) {
-    if (proto_version_ == 2) {
-      const auto& list =
-          LEGACY_loadPickleArchive("attributes.pkl").toGenericList();
-      LEGACY_pickled_ivalues_.insert(
-          LEGACY_pickled_ivalues_.end(), list.begin(), list.end());
-    } else if (proto_version_ >= 3) {
-      LEGACY_pickled_ivalues_ =
-          LEGACY_loadPickleArchive("attributes.pkl").toTuple()->elements();
-    }
-    moduleStack_.push_back("__torch__");
-    const auto& module_def = model_def.main_module();
-    return LEGACY_convertModule(module_def);
-  } else {
-    at::DataPtr pickle_ptr;
-    size_t pickle_size;
-    std::tie(pickle_ptr, pickle_size) = reader_->getRecord("data.pkl");
-
-    size_t bytes_read = 0;
-    auto data = reinterpret_cast<const char*>(pickle_ptr.get());
-    auto reader = [&](char* buffer, size_t len) {
-      if (bytes_read + len > pickle_size) {
-        return false;
-      }
-      // Copy len bytes into buffer
-      const char* start = data + bytes_read;
-      std::memcpy(buffer, start, len);
-      bytes_read += len;
-      return true;
-    };
-
-    Unpickler unpickler(
-        reader, &tensor_table_, [&](const c10::QualifiedName& qn) {
-          importCallback(qn.prefix());
-          return c10::StrongTypePtr(
-              compilation_unit_, compilation_unit_->get_class(qn));
-        });
-    return script::Module(unpickler.parseModule().toObject());
-  }
+  if (reader_->hasRecord("model.json")) {
+    return LEGACY_deserialize();
+  }
+  auto tuple = readArchive("constants").toTuple();
+  for (auto constant : tuple->elements()) {
+    constants_table_.push_back(constant.toTensor());
+  }
+  return script::Module(readArchive("data").toObject());
 }
 
 IValue ScriptModuleDeserializer::LEGACY_loadPickleArchive(
     const std::string& name) {
   at::DataPtr attributes_ptr;
   size_t attributes_size;
-<<<<<<< HEAD
-  std::stringstream fname;
-  fname << name << ".pkl";
-  std::tie(attributes_ptr, attributes_size) = reader_->getRecord(fname.str());
-  Unpickler unpickler(
-      attributes_ptr.get(),
-=======
   std::tie(attributes_ptr, attributes_size) = reader_->getRecord(name);
   auto ivalue = unpickle(
       reinterpret_cast<const char*>(attributes_ptr.get()),
->>>>>>> 2ace08e8
       attributes_size,
-      &tensor_table_,
       [&](const c10::QualifiedName& qn) {
         importCallback(qn.prefix());
         return c10::StrongTypePtr(
             compilation_unit_, compilation_unit_->get_class(qn));
-<<<<<<< HEAD
       },
-      [&](const std::string& key) {
-        std::stringstream ss;
-        ss << name << "/" << key;
-        auto r = reader_->getRecord(ss.str());
-        return std::get<0>(std::move(r));
-      },
-      device_);
-  return unpickler.parse_ivalue_list();
-=======
-      });
+      &constants_table_);
   return ivalue;
 }
 
-void ScriptModuleDeserializer::loadTensorTable(torch::ModelDef* model_def) {
+void ScriptModuleDeserializer::LEGACY_loadTensorTable(
+    torch::ModelDef* model_def) {
   std::unordered_map<std::string, at::Storage> storageMap;
   for (const torch::TensorDef& tensor : model_def->tensors()) {
-    tensor_table_.emplace_back(loadTensor(tensor, storageMap));
-  }
->>>>>>> 2ace08e8
-}
-
-at::Tensor ScriptModuleDeserializer::loadTensor(
+    constants_table_.emplace_back(LEGACY_loadTensor(tensor, storageMap));
+  }
+}
+
+at::Tensor ScriptModuleDeserializer::LEGACY_loadTensor(
     const torch::TensorDef& tensor_proto,
     std::unordered_map<std::string, at::Storage>& storageMap) {
   std::vector<int64_t> dims(
@@ -327,17 +324,18 @@
   std::function<void(const std::string&)> import_callback =
       [this](const std::string& qualifier) { importCallback(qualifier); };
   const std::string path =
-      ImportExportHelpers::qualifierToPath(qualifier, proto_version_);
+      ImportExportHelpers::qualifierToPath(qualifier, export_prefix_);
   at::DataPtr data;
   size_t size;
   std::tie(data, size) = reader_->getRecord(path);
 
   std::shared_ptr<ConcreteSourceRangeUnpickler> gen_ranges = nullptr;
-  if (proto_version_ >= 6) {
+
+  std::string debug_file = path + ".debug_pkl";
+  if (reader_->hasRecord(debug_file)) {
     at::DataPtr debug_data;
     size_t debug_size;
-    std::tie(debug_data, debug_size) = reader_->getRecord(path + ".debug_pkl");
-
+    std::tie(debug_data, debug_size) = reader_->getRecord(debug_file);
     gen_ranges = std::make_shared<ConcreteSourceRangeUnpickler>(
         std::move(debug_data), debug_size);
   }
@@ -349,10 +347,10 @@
       gen_ranges);
 
   script::import_libs(
-      compilation_unit_, qualifier, src, tensor_table_, import_callback);
-}
-
-void ScriptModuleDeserializer::moduleSetState(
+      compilation_unit_, qualifier, src, constants_table_, import_callback);
+}
+
+void ScriptModuleDeserializer::LEGACY_moduleSetState(
     const script::Module& module,
     IValue state) {
   auto setstate = module.find_method("__setstate__");
@@ -385,10 +383,10 @@
   const auto atoms = c10::QualifiedName(module_def.name()).atoms();
   const size_t numPushed = atoms.size();
   for (const auto& atom : atoms) {
-    moduleStack_.emplace_back(atom);
-  }
-  auto module =
-      script::Module(c10::QualifiedName(moduleStack_), compilation_unit_);
+    LEGACY_moduleStack_.emplace_back(atom);
+  }
+  auto module = script::Module(
+      c10::QualifiedName(LEGACY_moduleStack_), compilation_unit_);
   for (int i = 0; i < module_def.submodules_size(); ++i) {
     const torch::ModuleDef& sub_def = module_def.submodules(i);
     auto submodule = LEGACY_convertModule(sub_def);
@@ -396,7 +394,7 @@
   }
   for (int i = 0; i < module_def.parameters_size(); ++i) {
     const torch::ParameterDef& param_def = module_def.parameters(i);
-    at::Tensor tensor = tensor_table_.at(param_def.tensor_id());
+    at::Tensor tensor = constants_table_.at(param_def.tensor_id());
     if (param_def.is_buffer()) {
       module.register_buffer(param_def.name(), tensor);
     } else {
@@ -451,11 +449,12 @@
 
     std::function<void(const std::string&)> import_callback =
         [&, this](const std::string& qualifier) { importCallback(qualifier); };
-    script::LEGACY_import_methods(module, src, tensor_table_, import_callback);
+    script::LEGACY_import_methods(
+        module, src, constants_table_, import_callback);
   }
 
   if (module_def.has_get_state_attribute_id()) {
-    moduleSetState(
+    LEGACY_moduleSetState(
         module,
         LEGACY_pickled_ivalues_.at(module_def.get_state_attribute_id()));
   }
@@ -476,7 +475,7 @@
   }
 
   for (size_t i = 0; i < numPushed; i++) {
-    moduleStack_.pop_back();
+    LEGACY_moduleStack_.pop_back();
   }
   return module;
 }
