--- conflicted
+++ resolved
@@ -159,35 +159,25 @@
 std::vector<IValue> ScriptModuleDeserializer::loadPickleArchive(const std::string& name) {
   at::DataPtr attributes_ptr;
   size_t attributes_size;
-<<<<<<< HEAD
   std::stringstream fname;
   fname << name << ".pkl";
-  std::tie(attributes_ptr, attributes_size) = reader_.getRecord(fname.str());
-=======
-  std::tie(attributes_ptr, attributes_size) = reader_->getRecord(name);
->>>>>>> 1a1b700a
+  std::tie(attributes_ptr, attributes_size) = reader_->getRecord(fname.str());
   Unpickler unpickler(
       attributes_ptr.get(),
       attributes_size,
       &tensor_table_,
       [&](const c10::QualifiedName& qn) {
         importCallback(qn.prefix());
-<<<<<<< HEAD
-        auto cu = main_module_.class_compilation_unit();
-        return c10::StrongTypePtr(cu, cu->get_class(qn));
+        return c10::StrongTypePtr(
+            compilation_unit_, compilation_unit_->get_class(qn));
       },
       [&](const std::string& key) {
         std::stringstream ss;
         ss << name << "/" << key;
-        auto r = reader_.getRecord(ss.str());
+        auto r = reader_->getRecord(ss.str());
         return std::get<0>(std::move(r));
       },
       device_);
-=======
-        return c10::StrongTypePtr(
-            compilation_unit_, compilation_unit_->get_class(qn));
-      });
->>>>>>> 1a1b700a
   return unpickler.parse_ivalue_list();
 }
 
