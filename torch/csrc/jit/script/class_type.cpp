#include <ATen/core/jit_type.h>
#include <c10/macros/Macros.h>
#include <torch/csrc/jit/script/module.h>

namespace c10 {

// This file exists because we need to reference module.h, which we can't from
// c10. Sigh...
FunctionType::FunctionType(Function* function)
    : NamedType(TypeKind::FunctionType),
      function_(function),
      name_(function->qualname()) {}

Function* ClassType::getMethod(const std::string& name) const {
  for (auto method : methods_) {
    if (name == method->name()) {
      return method;
    }
  }
  return nullptr;
}

std::shared_ptr<CompilationUnit> ClassType::compilation_unit() {
  auto cu = compilation_unit_.lock();
  TORCH_INTERNAL_ASSERT(cu);
  return cu;
}
std::shared_ptr<const CompilationUnit> ClassType::compilation_unit() const {
  auto cu = compilation_unit_.lock();
  TORCH_INTERNAL_ASSERT(cu);
  return cu;
}

ClassTypePtr ClassType::create(
    c10::optional<QualifiedName> qualifiedName,
    std::weak_ptr<CompilationUnit> cu,
    bool is_module) {
  return ClassTypePtr(new ClassType(std::move(qualifiedName), std::move(cu), is_module));
}

ClassTypePtr ClassType::refine(at::ArrayRef<TypePtr> refined_slots) const {
  auto ptr = ClassType::create(name_, compilation_unit_);
  AT_ASSERT(numAttributes() == refined_slots.size());
  for(size_t i = 0; i < attributeNames_.size(); ++i) {
    AT_ASSERT(refined_slots[i]->isSubtypeOf(attributeTypes_[i]));
    ptr->addAttribute(attributeNames_[i], refined_slots[i]);
  }
  // Copy methods over
  for (const auto& method : methods()) {
    ptr->addMethod(method);
  }
  return ptr;
}

size_t ClassType::addAttribute(
    const std::string& name,
    TypePtr type,
    bool is_parameter) {
  for (size_t i = 0; i < attributeNames_.size(); ++i) {
    TORCH_CHECK(
        name != attributeNames_[i],
        "attempting to add ",
        is_parameter ? "parameter"
                     : "attribute"
                       " '",
        name,
        "' but a field of the same name already exists with type ",
        attributeTypes_[i]->python_str());
  }
  size_t slot = attributeNames_.size();
  attributeNames_.push_back(name);
  attributeTypes_.push_back(type);
  if (is_parameter) {
    TORCH_INTERNAL_ASSERT(is_module(), "adding a parameter to a non module");
  }
  if (is_module()) {
    parameterSlots_->push_back(is_parameter);
  }
  return slot;
}

const std::vector<Function*>& ClassType::methods() const {
  return methods_;
}

ClassType::ClassType(
    c10::optional<QualifiedName> name,
    std::weak_ptr<CompilationUnit> cu,
    bool is_module)
<<<<<<< HEAD
    : NamedType(TypeKind::ClassType, std::move(name)),
      compilation_unit_(std::move(cu)) {
=======
    : NamedType(TypeKind::ClassType),
      compilation_unit_(std::move(cu)),
      name_(std::move(name)) {
>>>>>>> aed306dc
  if (is_module) {
    parameterSlots_ = std::make_shared<std::vector<bool>>();
  }
}

} // namespace c10<|MERGE_RESOLUTION|>--- conflicted
+++ resolved
@@ -87,14 +87,9 @@
     c10::optional<QualifiedName> name,
     std::weak_ptr<CompilationUnit> cu,
     bool is_module)
-<<<<<<< HEAD
-    : NamedType(TypeKind::ClassType, std::move(name)),
-      compilation_unit_(std::move(cu)) {
-=======
     : NamedType(TypeKind::ClassType),
       compilation_unit_(std::move(cu)),
       name_(std::move(name)) {
->>>>>>> aed306dc
   if (is_module) {
     parameterSlots_ = std::make_shared<std::vector<bool>>();
   }
