--- conflicted
+++ resolved
@@ -206,7 +206,7 @@
     // infer the scalar type and device type; it's not expected to infer the layout since these constructors
     // are defined per-layout-type (e.g. tensor vs sparse_coo_tensor).
     const auto& scalar_type = type_inference ? var.scalar_type() : type.scalarType();
-    auto device = device_opt.has_value() ? *device_opt : (type_inference ? var.device() : type.device_type());
+    auto device = device_opt.has_value() ? *device_opt : (type_inference ? var.device() : at::Device(type.device_type()));
     AutoNoGIL no_gil;
     maybe_initialize_cuda(device);
     return var.to(device, scalar_type, /*non_blocking=*/false, /*copy=*/copy_variables);
@@ -229,11 +229,7 @@
   recursive_store(
       (char*)tensor.data_ptr(), tensor.sizes(), tensor.strides(), 0,
       scalar_type, tensor.element_size(), data);
-<<<<<<< HEAD
-  auto device = device_opt.has_value() ? *device_opt : type.device_type();
-=======
-  auto device = device_opt.has_value() ? *device_opt : at::Device(torch::getDeviceType(type));
->>>>>>> d1843d41
+  auto device = device_opt.has_value() ? *device_opt : at::Device(type.device_type());
   AutoNoGIL no_gil;
   maybe_initialize_cuda(device);
   return tensor.to(device, scalar_type, /*non_blocking=*/false, /*copy=*/false);
